name: codecov
<<<<<<< HEAD

on: [ push, workflow_dispatch ]

=======
on: [ push, workflow_dispatch ]
>>>>>>> 8b186d67
jobs:
  run:
    runs-on: ubuntu-latest
    timeout-minutes: 60
    steps:
<<<<<<< HEAD
      - name: Fetch
        uses: actions/checkout@master

      - name: Set up Python ${{ matrix.python-version }}
        uses: actions/setup-python@v4
        with:
          python-version: "3.9"
          cache: 'pip'

      - name: Install dependecies
        run: pip install -r requirements.txt -r requirements_test.txt

      - name: Test
        run: pytest tests --cov-report term --cov-report html:htmlcov --cov-report xml --cov=quantus -n auto
=======
      - uses: actions/checkout@v3

      - name: Set up Python 3.10
        uses: actions/setup-python@v4
        with:
          python-version: '3.10'
          cache: 'pip'

      - name: Measure coverage
        run: |
          pip install -r requirements_test.txt
          pytest --cov-report term --cov-report html:htmlcov --cov-report xml --cov=quantus
>>>>>>> 8b186d67
        env:
          TF_XLA_FLAGS: "--tf_xla_auto_jit=2 --tf_xla_cpu_global_jit"

      - name: Upload
        uses: codecov/codecov-action@v3
        with:
          token: ${{ secrets.CODECOV_TOKEN }}
          files: ./coverage.xml, coverage.xml
<|MERGE_RESOLUTION|>--- conflicted
+++ resolved
@@ -1,32 +1,9 @@
 name: codecov
-<<<<<<< HEAD
-
 on: [ push, workflow_dispatch ]
-
-=======
-on: [ push, workflow_dispatch ]
->>>>>>> 8b186d67
 jobs:
   run:
     runs-on: ubuntu-latest
-    timeout-minutes: 60
     steps:
-<<<<<<< HEAD
-      - name: Fetch
-        uses: actions/checkout@master
-
-      - name: Set up Python ${{ matrix.python-version }}
-        uses: actions/setup-python@v4
-        with:
-          python-version: "3.9"
-          cache: 'pip'
-
-      - name: Install dependecies
-        run: pip install -r requirements.txt -r requirements_test.txt
-
-      - name: Test
-        run: pytest tests --cov-report term --cov-report html:htmlcov --cov-report xml --cov=quantus -n auto
-=======
       - uses: actions/checkout@v3
 
       - name: Set up Python 3.10
@@ -39,7 +16,6 @@
         run: |
           pip install -r requirements_test.txt
           pytest --cov-report term --cov-report html:htmlcov --cov-report xml --cov=quantus
->>>>>>> 8b186d67
         env:
           TF_XLA_FLAGS: "--tf_xla_auto_jit=2 --tf_xla_cpu_global_jit"
 
