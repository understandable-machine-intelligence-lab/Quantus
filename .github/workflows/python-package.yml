--- conflicted
+++ resolved
@@ -23,10 +23,6 @@
           #cache: 'pip'
           python-version: ${{ matrix.python-version }}
 
-<<<<<<< HEAD
-      - name: Test with pytest
-        run: tox --durations 10
-=======
       - name: Install tox-gh
         run: pip install tox-gh
 
@@ -35,6 +31,5 @@
 
       - name: Test with PyTest
         run: tox run --skip-pkg-install
->>>>>>> 3be2c509
         env:
           TF_XLA_FLAGS: "--tf_xla_auto_jit=2 --tf_xla_cpu_global_jit"