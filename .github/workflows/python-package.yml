--- conflicted
+++ resolved
@@ -7,8 +7,8 @@
 
 jobs:
   build:
+
     runs-on: ubuntu-latest
-    timeout-minutes: 60
     strategy:
       fail-fast: false
       matrix:
@@ -23,27 +23,6 @@
           cache: 'pip'
 
       - name: Install dependencies
-<<<<<<< HEAD
-        run: pip install -r requirements.txt -r requirements_test.txt
-
-      #- name: Lint
-      #  run: |
-      #    # stop the build if there are Python syntax errors or undefined names
-      #    flake8 quantus --count --select=E9,F63,F7,F82 --show-source --statistics --exclude nlp
-      #
-      #    # exit-zero treats all errors as warnings. The GitHub editor is 127 chars wide
-      #    flake8 quantus --count --exit-zero --max-complexity=10 --max-line-length=127 --statistics --exclude nlp
-      #
-      #    # run mypy
-      #    mypy quantus --exclude nlp
-      #
-      - name: Test with pytest
-        run: pytest -s -v -n auto
-        env:
-          TF_XLA_FLAGS: "--tf_xla_auto_jit=2 --tf_xla_cpu_global_jit"
-
-      - name: Test importing Quantus
-=======
         run: pip install -r requirements_test.txt
 
       - name: Lint
@@ -63,7 +42,6 @@
           TF_XLA_FLAGS: "--tf_xla_auto_jit=2 --tf_xla_cpu_global_jit"
 
       - name: Test installation
->>>>>>> 8b186d67
         run: |
           pip install .
           python -c "import quantus;quantus.available_metrics()"