# Include install requirements.
-r requirements.txt
# Linting.
flake8
black
# Pin mypy version due to breaking changes
mypy==0.982
# testing.
tox>=4.4.11
coverage[toml]
pytest
pytest-cov
pytest-lazy-fixture
pytest-mock
pytest-xdist
filelock
# TensorFlow and co.
tensorflow>=2.12.0; sys_platform != 'darwin'
tensorflow_macos>=2.12.0; sys_platform == 'darwin'
tf-explain
<<<<<<< HEAD
tensorflow_probability

=======
>>>>>>> 9915c53e
# Torch and co.
torch>=1.13.1
torchvision>=0.15.1
zennit>=0.5.0
captum>=0.6.0
<<<<<<< HEAD

pandas

# NLP
datasets
shap
noisegrad@ git+https://github.com/aaarrti/NoiseGrad.git
nltk>=3.8.1
nlpaug
transformers>=4.26.1
tokenizers
=======
pandas
>>>>>>> 9915c53e
<|MERGE_RESOLUTION|>--- conflicted
+++ resolved
@@ -18,18 +18,13 @@
 tensorflow>=2.12.0; sys_platform != 'darwin'
 tensorflow_macos>=2.12.0; sys_platform == 'darwin'
 tf-explain
-<<<<<<< HEAD
 tensorflow_probability
 
-=======
->>>>>>> 9915c53e
 # Torch and co.
 torch>=1.13.1
 torchvision>=0.15.1
 zennit>=0.5.0
 captum>=0.6.0
-<<<<<<< HEAD
-
 pandas
 
 # NLP
@@ -40,6 +35,3 @@
 nlpaug
 transformers>=4.26.1
 tokenizers
-=======
-pandas
->>>>>>> 9915c53e
