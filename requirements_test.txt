--- conflicted
+++ resolved
@@ -1,20 +1,3 @@
-<<<<<<< HEAD
-# Include install requirements.
--r requirements.txt
-pytest
-pytest-lazy-fixture
-pytest-mock
-# TensorFlow and co.
-tensorflow>=2.12.0; sys_platform != 'darwin'
-tensorflow_macos>=2.12.0; sys_platform == 'darwin'
-tf-explain
-# Torch and co.
-torch>=1.13.1
-torchvision>=0.15.1
-zennit>=0.5.0
-captum>=0.6.0
-pandas
-=======
 -r requirements.txt
 captum>=0.6.0
 coverage>=7.2.3
@@ -38,5 +21,4 @@
 torchvision<=0.12.0; python_version == '3.7'
 torchvision>=0.15.1; sys_platform != 'linux' and python_version > '3.7'
 torchvision>=0.14.0, <0.15.1; sys_platform == 'linux' and python_version > '3.7' and python_version <= '3.10'
-torchvision>=0.15.1; sys_platform == 'linux' and python_version >= '3.11'
->>>>>>> 6d3d5f08
+torchvision>=0.15.1; sys_platform == 'linux' and python_version >= '3.11'