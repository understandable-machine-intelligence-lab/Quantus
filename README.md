--- conflicted
+++ resolved
@@ -60,12 +60,7 @@
     <li><b>IROF </b><a href="https://arxiv.org/pdf/2003.08747.pdf">(Rieger at el., 2020)</a>: computes the area over the curve per class for sorted mean importances of feature segments (superpixels) as they are iteratively removed (and prediction scores are collected), averaged over several test samples
     <li><b>Infidelity </b><a href="https://arxiv.org/pdf/1901.09392.pdf">(Chih-Kuan, Yeh, et al., 2019)</a>: represents the expected mean square error between 1) a dot product of an attribution and input perturbation and 2) difference in model output after significant perturbation 
     <li><b>ROAD </b><a href="https://arxiv.org/pdf/2202.00449.pdf">(Rong, Leemann, et al., 2022)</a>: measures the accuracy of the model on the test set in an iterative process of removing k most important pixels, at each step k most relevant pixels (MoRF order) are replaced with noisy linear imputations
-<<<<<<< HEAD
-    <li><b>Relative Representation Stability (RRS)</b><a href="https://arxiv.org/pdf/2203.06877.pdf">(Chirag Agarwal, et. al., 2022)</a>: product of the Lipschitz constant L_1 of the intermediate model layer and RRS provides an upper bound for RIS
-    
-=======
     <li><b>Sufficiency </b><a href="https://arxiv.org/abs/2202.00734">(Dasgupta et al., 2022)</a>: measures the extent to which similar explanations have the same prediction label
->>>>>>> 10f22dbb
 </ul>
 </details>
 
@@ -78,13 +73,13 @@
     <li><b>Max-Sensitivity </b><a href="https://arxiv.org/pdf/1901.09392.pdf">(Yeh et al., 2019)</a>: measures the maximum sensitivity of an explanation using a Monte Carlo sampling-based approximation
     <li><b>Avg-Sensitivity </b><a href="https://arxiv.org/pdf/1901.09392.pdf">(Yeh et al., 2019)</a>: measures the average sensitivity of an explanation using a Monte Carlo sampling-based approximation
     <li><b>Continuity </b><a href="https://arxiv.org/pdf/1706.07979.pdf">(Montavon et al., 2018)</a>: captures the strongest variation in explanation of an input and its perturbed version
-<<<<<<< HEAD
-    <li><b>Relative Input Stability (RIS)</b><a href="https://arxiv.org/pdf/2203.06877.pdf">(Chirag Agarwal, et. al., 2022)</a>: measures the relative distance between explanations e_x and e_x' with respect to the distance between the two inputs x and x'
-    <li><b>Relative Output Stability (ROS)</b><a href="https://arxiv.org/pdf/2203.06877.pdf">(Chirag Agarwal, et. al., 2022)</a>: product of ROS and Lipschitz constant L2 of the output model layer provides an upper bound for RRS
+
+<li><b>Relative Input Stability (RIS)</b><a href="https://arxiv.org/pdf/2203.06877.pdf">(Chirag Agarwal, et. al., 2022)</a>: measures the relative distance between explanations e_x and e_x' with respect to the distance between the two inputs x and x'
+<li><b>Relative Representation Stability (RRS)</b><a href="https://arxiv.org/pdf/2203.06877.pdf">(Chirag Agarwal, et. al., 2022)</a>: product of the Lipschitz constant L_1 of the intermediate model layer and RRS provides an upper bound for RIS
+     
+<li><b>Relative Output Stability (ROS)</b><a href="https://arxiv.org/pdf/2203.06877.pdf">(Chirag Agarwal, et. al., 2022)</a>: product of ROS and Lipschitz constant L2 of the output model layer provides an upper bound for RRS
     
-=======
     <li><b>Consistency </b><a href="https://arxiv.org/abs/2202.00734">(Dasgupta et al., 2022)</a>: measures the probability that the inputs with the same explanation have the same prediction label
->>>>>>> 10f22dbb
 </ul>
 </details>
 
