--- conflicted
+++ resolved
@@ -24,7 +24,6 @@
 
 
 @pytest.fixture
-<<<<<<< HEAD
 def input_zeros_2d_3ch():
     return np.zeros(shape=(3, 224, 224))
 
@@ -37,28 +36,16 @@
 @pytest.fixture
 def input_uniform_2d_3ch_flattened():
     return np.random.uniform(0, 0.1, size=(3, 224, 224)).flatten()
-=======
-def input_pert_1d():
-    return np.random.uniform(0, 0.1, size=(3, 224, 224))
-
-
-@pytest.fixture
-def input_zeros():
-    return np.zeros(shape=(3, 224, 224))
->>>>>>> cd9aadbf
 
 
 @pytest.fixture
 def input_ones_mnist():
     return np.ones(shape=(1, 28, 28))
-<<<<<<< HEAD
 
 
 @pytest.fixture
 def input_ones_mnist_flattened():
     return np.ones(shape=(1, 28, 28)).flatten()
-=======
->>>>>>> cd9aadbf
 
 
 @pytest.fixture
@@ -115,14 +102,9 @@
 def test_gaussian_noise(
     data: np.ndarray, params: dict, expected: Union[float, dict, bool]
 ):
-<<<<<<< HEAD
     out = gaussian_noise(arr=data, **params)
     assert any(out.flatten()[0] != out.flatten()), "Test failed."
     assert any(out.flatten() != data.flatten()) == expected, "Test failed."
-=======
-    out = gaussian_noise(img=data, **params)
-    assert np.any(out != data) == expected, "Test failed."
->>>>>>> cd9aadbf
 
 
 @pytest.mark.fixed
@@ -188,20 +170,13 @@
         (
             lazy_fixture("input_zeros_2d_3ch"),
             {
-<<<<<<< HEAD
                 "indices": [0, 2, 224, 226, 448, 450],
                 "fixed_values": 1.0,
-=======
-                "indices": np.unravel_index([0, 2, 224, 226, 448, 450], shape=(224, 224)),
-                "perturb_baseline": 1.0,
-                "nr_channels": 3,
->>>>>>> cd9aadbf
             },
             1,
         ),
         (
             lazy_fixture("input_ones_mnist"),
-<<<<<<< HEAD
             {
                 "indices": np.arange(0, 784),
                 "input_shift": -1.0,
@@ -216,9 +191,6 @@
                 "input_shift": -1.0,
                 "nr_channels": 1,
             },
-=======
-            {"indices": np.unravel_index([0, 2, 224, 226, 448, 450], shape=(224, 224)), "perturb_baseline": -1.0, "nr_channels": 1},
->>>>>>> cd9aadbf
             -1,
         ),
         (
@@ -239,19 +211,14 @@
     indices = np.unravel_index(params["indices"], data.shape)
 
     if isinstance(expected, (int, float)):
-<<<<<<< HEAD
         assert np.all([i == expected for i in out[indices]]), f"Test failed.{out}"
-=======
-        assert np.all([i == expected for i in out[((slice(0, params["nr_channels"])),) + params["indices"]]]), "Test failed."
->>>>>>> cd9aadbf
-
-
-@pytest.mark.perturb_func
-@pytest.mark.parametrize(
-    "data,params,expected",
-    [
-        (
-<<<<<<< HEAD
+
+
+@pytest.mark.perturb_func
+@pytest.mark.parametrize(
+    "data,params,expected",
+    [
+        (
             lazy_fixture("input_zeros_1d_1ch"),
             {
                 "perturb_baseline": 1.0,
@@ -294,44 +261,8 @@
                 "patch_size": 10,
                 "coords": (0, 0),
             },
-            {},
-        ),
-        (
-            lazy_fixture("input_zeros_2d_3ch"),
-            {
-                "perturb_baseline": 1.0,
-                "patch_size": 4,
-                "coords": (11, 22),
-            },
-            {},
-        ),
-        (
-            lazy_fixture("input_zeros_2d_3ch"),
-            {
-                "perturb_baseline": 1.0,
-                "patch_size": 4,
-                "coords": (11, ),
-            },
-            {"exception": ValueError},
-        ),
-        (
-            lazy_fixture("input_zeros_2d_3ch"),
-            {
-                "perturb_baseline": 1.0,
-                "patch_size": 4,
-                "coords": (11, 11, 11, ),
-            },
-            {"exception": ValueError},
-        ),
-        (
-            lazy_fixture("input_zeros_1d_3ch"),
-            {
-                "perturb_baseline": 1.0,
-                "patch_size": 4,
-                "coords": (11, 11, ),
-            },
-            {"exception": ValueError},
-        ),
+            True,
+        )
     ],
 )
 def test_baseline_replacement_by_patch(
@@ -364,30 +295,6 @@
     patch_mask[patch_slice] = True
     assert np.all(out[patch_mask] != data[patch_mask]), "Test failed."
     assert np.all(out[~patch_mask] == data[~patch_mask]), "Test failed."
-=======
-            lazy_fixture("input_zeros"),
-            {
-                "indices": np.unravel_index([0, 2, 224, 226, 448, 450], shape=(224, 224)),
-                "input_shift": 1.0,
-                "nr_channels": 3,
-            },
-            0,
-        ),
-        (
-            lazy_fixture("input_ones_mnist"),
-            {"indices": np.unravel_index([0, 2, 224, 226, 448, 450], shape=(224, 224)), "input_shift": -1.0, "nr_channels": 1},
-            -1,
-        ),
-    ],
-)
-def test_baseline_replacement_by_shift(
-    data: np.ndarray, params: dict, expected: Union[float, dict, bool]
-):
-    out = baseline_replacement_by_shift(img=data, **params)
-
-    if isinstance(expected, (int, float)):
-        assert np.all([i == expected for i in out[((slice(0, params["nr_channels"])),) + params["indices"]]]), "Test failed."
->>>>>>> cd9aadbf
 
 
 @pytest.mark.perturb_func
@@ -496,39 +403,24 @@
         (
             lazy_fixture("input_uniform_2d_3ch"),
             {
-<<<<<<< HEAD
                 "blur_kernel_size": 15,
                 "patch_size": 4,
                 "coords": (0, 0),
-=======
-                "nr_channels": 3,
-                "img_size": 224,
-                "blur_patch_size": 15,
-                "indices": (np.array([0, 1, 2, 3]), np.array([0, 1, 2, 3]))
->>>>>>> cd9aadbf
-            },
-            {},
-        ),
-        (
-            lazy_fixture("input_uniform_2d_3ch"),
-            {
-<<<<<<< HEAD
+            },
+            {},
+        ),
+        (
+            lazy_fixture("input_uniform_2d_3ch"),
+            {
                 "blur_kernel_size": 7,
                 "patch_size": 4,
                 "coords": (0, 0),
-=======
-                "nr_channels": 3,
-                "img_size": 224,
-                "blur_patch_size": 7,
-                "indices": (np.array([0, 1, 2, 3]), np.array([0, 1, 2, 3]))
->>>>>>> cd9aadbf
             },
             {},
         ),
         (
             lazy_fixture("input_uniform_mnist"),
             {
-<<<<<<< HEAD
                 "blur_kernel_size": 15,
                 "patch_size": 4,
                 "coords": (0, 0),
@@ -541,12 +433,6 @@
                 "blur_kernel_size": 15,
                 "patch_size": 4,
                 "coords": (0, ),
-=======
-                "nr_channels": 1,
-                "img_size": 28,
-                "blur_patch_size": 15,
-                "indices": (np.array([0, 1, 2, 3]), np.array([0, 1, 2, 3]))
->>>>>>> cd9aadbf
             },
             {"exception": NotImplementedError},
         ),
