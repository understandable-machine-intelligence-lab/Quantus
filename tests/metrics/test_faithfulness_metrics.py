--- conflicted
+++ resolved
@@ -1510,10 +1510,6 @@
     ), "Test failed."
 
 
-<<<<<<< HEAD
-def test_relative_representation_stability():
-    pass
-=======
 @pytest.mark.faithfulness
 @pytest.mark.parametrize(
     "model,data,params,expected",
@@ -1592,5 +1588,4 @@
         a_batch=a_batch,
         **params,
     )[0]
-    assert (scores >= expected["min"]) & (scores <= expected["max"]), "Test failed."
->>>>>>> 10f22dbb
+    assert (scores >= expected["min"]) & (scores <= expected["max"]), "Test failed."