--- conflicted
+++ resolved
@@ -436,16 +436,10 @@
             lazy_fixture("load_mnist_model"),
             lazy_fixture("all_in_gt_2d_3ch"),
             {
-<<<<<<< HEAD
                 "init": {
                     "disable_warnings": False,
                     "display_progressbar": False,
                 },
-=======
-                "disable_warnings": False,
-                "display_progressbar": False,
-                "return_aggregate": True,
->>>>>>> 2b1a9e28
             },
             True,
         ),
@@ -581,18 +575,11 @@
             lazy_fixture("load_1d_1ch_conv_model"),
             lazy_fixture("all_in_gt_1d_3ch"),
             {
-<<<<<<< HEAD
                 "init": {
                     "k": 100,
                     "disable_warnings": False,
                     "display_progressbar": False,
                 },
-=======
-                "k": 100,
-                "disable_warnings": False,
-                "display_progressbar": False,
-                "return_aggregate": True,
->>>>>>> 2b1a9e28
             },
             1.0,
         ),
@@ -600,18 +587,11 @@
             lazy_fixture("load_mnist_model"),
             lazy_fixture("all_in_gt_2d_3ch"),
             {
-<<<<<<< HEAD
                 "init": {
                     "k": 10000,
                     "disable_warnings": False,
                     "display_progressbar": False,
                 },
-=======
-                "k": 10000,
-                "disable_warnings": False,
-                "display_progressbar": False,
-                "return_aggregate": True,
->>>>>>> 2b1a9e28
             },
             1.0,
         ),
@@ -709,18 +689,11 @@
             lazy_fixture("load_mnist_model"),
             lazy_fixture("none_in_gt_zeros_2d_3ch"),
             {
-<<<<<<< HEAD
                 "init": {
                     "k": 40000,
                     "disable_warnings": True,
                     "display_progressbar": False,
                 },
-=======
-                "k": 40000,
-                "disable_warnings": True,
-                "return_aggregate": True,
-                "display_progressbar": False,
->>>>>>> 2b1a9e28
             },
             {"min": 0.1, "max": 0.25},
         ),
@@ -728,18 +701,11 @@
             lazy_fixture("load_1d_1ch_conv_model"),
             lazy_fixture("half_in_gt_zeros_1d_3ch"),
             {
-<<<<<<< HEAD
                 "init": {
                     "k": 50,
                     "disable_warnings": True,
                     "display_progressbar": False,
                 },
-=======
-                "k": 50,
-                "disable_warnings": True,
-                "display_progressbar": False,
-                "return_aggregate": True,
->>>>>>> 2b1a9e28
             },
             0.9800000000000001,  # TODO: verify correctness
         ),
@@ -888,7 +854,6 @@
             lazy_fixture("load_1d_1ch_conv_model"),
             lazy_fixture("all_in_gt_no_abatch_1d_1ch"),
             {
-<<<<<<< HEAD
                 "init": {
                     "disable_warnings": True,
                     "display_progressbar": False,
@@ -896,12 +861,6 @@
                 "call": {
                     "explain_func": explain,
                 },
-=======
-                "explain_func": explain,
-                "disable_warnings": True,
-                "display_progressbar": False,
-                "return_aggregate": True,
->>>>>>> 2b1a9e28
             },
             {"type": list},
         ),
@@ -923,16 +882,10 @@
             lazy_fixture("load_1d_1ch_conv_model"),
             lazy_fixture("all_in_gt_seg_bigger_1d_3ch"),
             {
-<<<<<<< HEAD
-                "init": {
-                    "disable_warnings": True,
-                    "display_progressbar": False,
-                },
-=======
-                "disable_warnings": True,
-                "display_progressbar": False,
-                "return_aggregate": True,
->>>>>>> 2b1a9e28
+                "init": {
+                    "disable_warnings": True,
+                    "display_progressbar": False,
+                },
             },
             {"min": 0.5, "max": 1.0},
         ),
@@ -1088,7 +1041,6 @@
             lazy_fixture("load_mnist_model"),
             lazy_fixture("all_in_gt_no_abatch_2d_1ch"),
             {
-<<<<<<< HEAD
                 "init": {
                     "disable_warnings": True,
                     "display_progressbar": False,
@@ -1096,12 +1048,6 @@
                 "call": {
                     "explain_func": explain,
                 },
-=======
-                "explain_func": explain,
-                "disable_warnings": True,
-                "display_progressbar": False,
-                "return_aggregate": True,
->>>>>>> 2b1a9e28
             },
             {"type": list},
         ),
@@ -1109,16 +1055,10 @@
             lazy_fixture("load_1d_1ch_conv_model"),
             lazy_fixture("all_in_gt_seg_bigger_1d_3ch"),
             {
-<<<<<<< HEAD
-                "init": {
-                    "disable_warnings": True,
-                    "display_progressbar": False,
-                },
-=======
-                "disable_warnings": True,
-                "display_progressbar": False,
-                "return_aggregate": True,
->>>>>>> 2b1a9e28
+                "init": {
+                    "disable_warnings": True,
+                    "display_progressbar": False,
+                },
             },
             {"min": 0.5, "max": 1.0},
         ),
@@ -1235,16 +1175,10 @@
             lazy_fixture("load_1d_1ch_conv_model"),
             lazy_fixture("all_in_gt_1d_3ch"),
             {
-<<<<<<< HEAD
                 "init": {
                     "disable_warnings": False,
                     "display_progressbar": False,
                 },
-=======
-                "disable_warnings": False,
-                "display_progressbar": False,
-                "return_aggregate": True,
->>>>>>> 2b1a9e28
             },
             1.0,
         ),
@@ -1252,16 +1186,10 @@
             lazy_fixture("load_mnist_model"),
             lazy_fixture("all_in_gt_2d_3ch"),
             {
-<<<<<<< HEAD
                 "init": {
                     "disable_warnings": False,
                     "display_progressbar": False,
                 },
-=======
-                "disable_warnings": False,
-                "display_progressbar": False,
-                "return_aggregate": True,
->>>>>>> 2b1a9e28
             },
             1.0,
         ),
@@ -1463,18 +1391,11 @@
             lazy_fixture("load_mnist_model"),
             lazy_fixture("all_in_gt_2d_3ch"),
             {
-<<<<<<< HEAD
                 "init": {
                     "weighted": False,
                     "disable_warnings": True,
                     "display_progressbar": False,
                 },
-=======
-                "weighted": False,
-                "disable_warnings": True,
-                "display_progressbar": False,
-                "return_aggregate": True,
->>>>>>> 2b1a9e28
             },
             {"min": 0.8, "max": 0.85},
         ),
@@ -1482,18 +1403,11 @@
             lazy_fixture("load_1d_1ch_conv_model"),
             lazy_fixture("none_in_gt_zeros_1d_3ch"),
             {
-<<<<<<< HEAD
                 "init": {
                     "weighted": False,
                     "disable_warnings": True,
                     "display_progressbar": False,
                 },
-=======
-                "weighted": False,
-                "disable_warnings": True,
-                "display_progressbar": False,
-                "return_aggregate": True,
->>>>>>> 2b1a9e28
             },
             0.0,
         ),
