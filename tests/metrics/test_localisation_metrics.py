--- conflicted
+++ resolved
@@ -625,22 +625,6 @@
             },
             0.0,
         ),
-<<<<<<< HEAD
-        pytest.param(
-            lazy_fixture("load_1d_1ch_conv_model"),
-            lazy_fixture("none_in_gt_zeros_1d_3ch"),
-            {
-                "init": {
-                    "k": 200,
-                    "disable_warnings": True,
-                    "display_progressbar": False,
-                },
-            },
-            0.38,  # TODO: verify correctness
-            marks=pytest.mark.xfail,
-        ),
-=======
->>>>>>> 1f481958
         (
             lazy_fixture("load_mnist_model"),
             lazy_fixture("none_in_gt_zeros_2d_3ch"),
@@ -653,22 +637,6 @@
             },
             {"min": 0.1, "max": 0.25},
         ),
-<<<<<<< HEAD
-        pytest.param(
-            lazy_fixture("load_1d_1ch_conv_model"),
-            lazy_fixture("half_in_gt_zeros_1d_3ch"),
-            {
-                "init": {
-                    "k": 50,
-                    "disable_warnings": True,
-                    "display_progressbar": False,
-                },
-            },
-            0.9800000000000001,  # TODO: verify correctness
-            marks=pytest.mark.xfail,
-        ),
-=======
->>>>>>> 1f481958
         (
             lazy_fixture("load_mnist_model"),
             lazy_fixture("half_in_gt_zeros_2d_3ch"),
@@ -776,7 +744,7 @@
     )
 
     if isinstance(expected, float):
-        np.testing.assert_allclose(scores, expected, atol=0.01)
+        assert all(round(s, 2) == round(expected, 2) for s in scores), "Test failed."
     elif "type" in expected:
         assert isinstance(scores, expected["type"]), "Test failed."
     else:
