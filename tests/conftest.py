--- conflicted
+++ resolved
@@ -29,10 +29,6 @@
 MINI_BATCH_SIZE = 8
 
 
-<<<<<<< HEAD
-@pytest.fixture(scope="session")
-def load_mnist_model():
-=======
 def session_singleton(func):
     # This decorator will prevent multiple read/write conflicts, when running with multiple workers, e.g.,
     # here https://github.com/understandable-machine-intelligence-lab/Quantus/actions/runs/4633163312/jobs/8198074567
@@ -65,7 +61,6 @@
 
 @pytest.fixture(scope="session")
 def load_mnist_model(tmp_path_factory, worker_id):
->>>>>>> 9915c53e
     """Load a pre-trained LeNet classification model (architecture at quantus/helpers/models)."""
     model = LeNet()
     model.load_state_dict(
@@ -124,7 +119,7 @@
     return model
 
 
-@pytest.fixture(scope="session")
+@pytest.fixture(scope="session", autouse=True)
 def load_mnist_images():
     """Load a batch of MNIST digits: inputs and outputs to use for testing."""
     x_batch = (
@@ -136,14 +131,9 @@
     return {"x_batch": x_batch, "y_batch": y_batch}
 
 
-<<<<<<< HEAD
-@pytest.fixture(scope="session")
-def load_cifar10_images():
-=======
 @session_singleton
 @pytest.fixture(scope="session")
 def load_cifar10_images(tmp_path_factory, worker_id):
->>>>>>> 9915c53e
     """Load a batch of MNIST digits: inputs and outputs to use for testing."""
     (x_train, y_train), (_, _) = cifar10.load_data()
     x_batch = (
