--- conflicted
+++ resolved
@@ -43,10 +43,7 @@
 quantus/analysers/*
 tests/analysers/*
 
-<<<<<<< HEAD
-.idea
-htmlcov
-=======
 # documentation
 html/
->>>>>>> 09d7f2fd
+.idea
+htmlcov