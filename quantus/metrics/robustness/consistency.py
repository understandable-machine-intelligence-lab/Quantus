"""This module contains the implementation of the Consistency metric."""

# This file is part of Quantus.
# Quantus is free software: you can redistribute it and/or modify it under the terms of the GNU Lesser General Public License as published by the Free Software Foundation, either version 3 of the License, or (at your option) any later version.
# Quantus is distributed in the hope that it will be useful, but WITHOUT ANY WARRANTY; without even the implied warranty of MERCHANTABILITY or FITNESS FOR A PARTICULAR PURPOSE. See the GNU Lesser General Public License for more details.
# You should have received a copy of the GNU Lesser General Public License along with Quantus. If not, see <https://www.gnu.org/licenses/>.
# Quantus project URL: <https://github.com/understandable-machine-intelligence-lab/Quantus>.

from typing import Any, Callable, Dict, List, Optional, Tuple
import numpy as np

from ..base import Metric
from ...helpers import warn_func
from ...helpers import asserts
from ...helpers.model_interface import ModelInterface
from ...helpers.normalise_func import normalise_by_negative
from ...helpers.discretise_func import top_n_sign


class Consistency(Metric):
    """

    The (global) consistency metric measures the expected local consistency. Local consistency measures the probability
    of the prediction label for a given datapoint coinciding with the prediction labels of other data points that
    the same explanation is being attributed to. For example, if the explanation of a given image is "contains zebra",
    the local consistency metric measures the probability a different image that the explanation "contains zebra" is
    being attributed to having the same prediction label.

    Assumptions:
        - A used-defined discreization function is used to discretize continuous explanation spaces.

    References:
         1) Sanjoy Dasgupta, Nave Frost, and Michal Moshkovitz. "Framework for Evaluating Faithfulness of Local
            Explanations." arXiv preprint arXiv:2202.00734 (2022).
    """

    @asserts.attributes_check
    def __init__(
        self,
        discretise_func: Optional[Callable] = None,
        abs: bool = True,
        normalise: bool = True,
        normalise_func: Optional[Callable[[np.ndarray], np.ndarray]] = None,
        normalise_func_kwargs: Optional[Dict[str, Any]] = None,
        return_aggregate: bool = False,
        aggregate_func: Optional[Callable] = np.mean,
        default_plot_func: Optional[Callable] = None,
        disable_warnings: bool = False,
        display_progressbar: bool = False,
        **kwargs,
    ):
        """
        Parameters
        ----------
        discretise_func: callable
            Discretisation function applied to explantions.
            If None, the default value is used, default=top_n_sign.
        normalise: boolean
            Indicates whether normalise operation is applied on the attribution, default=True.
        normalise_func: callable
            Attribution normalisation function applied in case normalise=True.
            If normalise_func=None, the default value is used, default=normalise_by_negative.
        normalise_func_kwargs: dict
            Keyword arguments to be passed to normalise_func on call, default={}.
        perturb_func: callable
            Input perturbation function. If None, the default value is used,
            default=gaussian_noise.
        perturb_std: float
            The amount of noise added, default=0.1.
        perturb_mean: float
            The mean of noise added, default=0.0.
        perturb_func_kwargs: dict
            Keyword arguments to be passed to perturb_func, default={}.
        return_aggregate: boolean
            Indicates if an aggregated score should be computed over all instances.
        aggregate_func: callable
            Callable that aggregates the scores given an evaluation call.
        default_plot_func: callable
            Callable that plots the metrics result.
        disable_warnings: boolean
            Indicates whether the warnings are printed, default=False.
        display_progressbar: boolean
            Indicates whether a tqdm-progress-bar is printed, default=False.
        kwargs: optional
            Keyword arguments.
        """
        if normalise_func is None:
            normalise_func = normalise_by_negative

        super().__init__(
            abs=abs,
            normalise=normalise,
            normalise_func=normalise_func,
            normalise_func_kwargs=normalise_func_kwargs,
            return_aggregate=return_aggregate,
            aggregate_func=aggregate_func,
            default_plot_func=default_plot_func,
            display_progressbar=display_progressbar,
            disable_warnings=disable_warnings,
            **kwargs,
        )

        # Save metric-specific attributes.
        if discretise_func is None:
            discretise_func = top_n_sign
        self.discretise_func = discretise_func
        self.y_pred_classes = None

        # Asserts and warnings.
        if not self.disable_warnings:
            warn_func.warn_parameterisation(
                metric_name=self.__class__.__name__,
                sensitive_params=(
                    "Function for discretisation of the explanation space 'discretise_func' (return hash value of"
                    "an np.array used for comparison)."
                ),
                citation=(
                    "Sanjoy Dasgupta, Nave Frost, and Michal Moshkovitz. 'Framework for Evaluating Faithfulness of "
                    "Explanations.' arXiv preprint arXiv:2202.00734 (2022)"
                ),
            )

    def __call__(
        self,
        model,
        x_batch: np.array,
        y_batch: np.array,
        a_batch: Optional[np.ndarray] = None,
        s_batch: Optional[np.ndarray] = None,
        channel_first: Optional[bool] = None,
        explain_func: Optional[Callable] = None,
        explain_func_kwargs: Optional[Dict[str, Any]] = None,
        model_predict_kwargs: Optional[Dict[str, Any]] = None,
        softmax: bool = True,
        device: Optional[str] = None,
        **kwargs,
    ) -> List[float]:
        """
        This implementation represents the main logic of the metric and makes the class object callable.
        It completes instance-wise evaluation of explanations (a_batch) with respect to input data (x_batch),
        output labels (y_batch) and a torch or tensorflow model (model).

        Calls general_preprocess() with all relevant arguments, calls
        () on each instance, and saves results to last_results.
        Calls custom_postprocess() afterwards. Finally returns last_results.

        Parameters
        ----------
        model: Union[torch.nn.Module, tf.keras.Model]
            A torch or tensorflow model that is subject to explanation.
        x_batch: np.ndarray
            A np.ndarray which contains the input data that are explained.
        y_batch: np.ndarray
            A np.ndarray which contains the output labels that are explained.
        a_batch: np.ndarray, optional
            A np.ndarray which contains pre-computed attributions i.e., explanations.
        s_batch: np.ndarray, optional
            A np.ndarray which contains segmentation masks that matches the input.
        channel_first: boolean, optional
            Indicates of the image dimensions are channel first, or channel last.
            Inferred from the input shape if None.
        explain_func: callable
            Callable generating attributions.
        explain_func_kwargs: dict, optional
            Keyword arguments to be passed to explain_func on call.
        model_predict_kwargs: dict, optional
            Keyword arguments to be passed to the model's predict method.
        softmax: boolean
            Indicates whether to use softmax probabilities or logits in model prediction.
            This is used for this __call__ only and won't be saved as attribute. If None, self.softmax is used.
        device: string
            Indicated the device on which a torch.Tensor is or will be allocated: "cpu" or "gpu".
        kwargs: optional
            Keyword arguments.

        Returns
        -------
        last_results: list
            a list of Any with the evaluation scores of the concerned batch.

        Examples:
        --------
            # Minimal imports.
            >> import quantus
            >> from quantus import LeNet
            >> import torch

            # Enable GPU.
            >> device = torch.device("cuda:0" if torch.cuda.is_available() else "cpu")

            # Load a pre-trained LeNet classification model (architecture at quantus/helpers/models).
            >> model = LeNet()
            >> model.load_state_dict(torch.load("tutorials/assets/pytests/mnist_model"))

            # Load MNIST datasets and make loaders.
            >> test_set = torchvision.datasets.MNIST(root='./sample_data', download=True)
            >> test_loader = torch.utils.data.DataLoader(test_set, batch_size=24)

            # Load a batch of inputs and outputs to use for XAI evaluation.
            >> x_batch, y_batch = iter(test_loader).next()
            >> x_batch, y_batch = x_batch.cpu().numpy(), y_batch.cpu().numpy()

            # Generate Saliency attributions of the test set batch of the test set.
            >> a_batch_saliency = Saliency(model).attribute(inputs=x_batch, target=y_batch, abs=True).sum(axis=1)
            >> a_batch_saliency = a_batch_saliency.cpu().numpy()

            # Initialise the metric and evaluate explanations by calling the metric instance.
            >> metric = Metric(abs=True, normalise=False)
            >> scores = metric(model=model, x_batch=x_batch, y_batch=y_batch, a_batch=a_batch_saliency}
        """
        return super().__call__(
            model=model,
            x_batch=x_batch,
            y_batch=y_batch,
            a_batch=a_batch,
            s_batch=s_batch,
            custom_batch=None,
            channel_first=channel_first,
            explain_func=explain_func,
            explain_func_kwargs=explain_func_kwargs,
            softmax=softmax,
            device=device,
            model_predict_kwargs=model_predict_kwargs,
            **kwargs,
        )

    def evaluate_instance(
        self,
        model: ModelInterface,
        x: np.ndarray,
<<<<<<< HEAD
        y: np.ndarray = None,
        a: np.ndarray = None,
        s: np.ndarray = None,
=======
        y: np.ndarray,
        a: np.ndarray,
        s: np.ndarray,
>>>>>>> a2d574c2
        i: int = None,
        a_label: np.ndarray = None,
        y_pred_classes: np.ndarray = None,
    ) -> float:
        """
        Evaluate instance gets model and data for a single instance as input and returns the evaluation result.

        Parameters
        ----------
        model: ModelInterface
            A ModelInteface that is subject to explanation.
        x: np.ndarray
            The input to be evaluated on an instance-basis.
        y: np.ndarray
            The output to be evaluated on an instance-basis.
        a: np.ndarray
            The explanation to be evaluated on an instance-basis.
        s: np.ndarray
            The segmentation to be evaluated on an instance-basis.
        i: int
            The index of the current instance.
        a_label: np.ndarray
            The discretised attribution labels.
        y_pred_classes: np,ndarray
            The class predictions of the complete input dataset.

        Returns
        -------
        float
            The evaluation results.
        """
        # Metric logic.
        pred_a = y_pred_classes[i]
        same_a = np.argwhere(a == a_label).flatten()
        diff_a = same_a[same_a != i]
        pred_same_a = y_pred_classes[diff_a]

        if len(same_a) == 0:
            return 0
        return np.sum(pred_same_a == pred_a) / len(diff_a)

    def custom_preprocess(
        self,
        model: ModelInterface,
        x_batch: np.ndarray,
        y_batch: Optional[np.ndarray],
        a_batch: Optional[np.ndarray],
        s_batch: np.ndarray,
        custom_batch: Optional[np.ndarray],
    ) -> Dict[str, Any]:
        """
        Implementation of custom_preprocess_batch.

        Parameters
        ----------
        model: Union[torch.nn.Module, tf.keras.Model]
            A torch or tensorflow model e.g., torchvision.models that is subject to explanation.
        x_batch: np.ndarray
            A np.ndarray which contains the input data that are explained.
        y_batch: np.ndarray
            A np.ndarray which contains the output labels that are explained.
        a_batch: np.ndarray, optional
            A np.ndarray which contains pre-computed attributions i.e., explanations.
        s_batch: np.ndarray, optional
            A np.ndarray which contains segmentation masks that matches the input.
        custom_batch: any
            Gives flexibility ot the user to use for evaluation, can hold any variable.

        Returns
        -------
        dictionary[str, np.ndarray]
            Output dictionary with 'a_label_batch' as key and discretised attributtion labels as value.
        """
        # Preprocessing.
        a_batch_flat = a_batch.reshape(a_batch.shape[0], -1)
        a_labels = np.array(list(map(self.discretise_func, a_batch_flat)))

        x_input = model.shape_input(
            x_batch, x_batch[0].shape, channel_first=True, batched=True
        )
        y_pred_classes = np.argmax(model.predict(x_input), axis=1).flatten()

        return {
            'i_batch': np.arange(x_batch.shape[0]),
            'a_label_batch': a_labels,
            'y_pred_classes': y_pred_classes,
        }<|MERGE_RESOLUTION|>--- conflicted
+++ resolved
@@ -228,15 +228,9 @@
         self,
         model: ModelInterface,
         x: np.ndarray,
-<<<<<<< HEAD
-        y: np.ndarray = None,
-        a: np.ndarray = None,
-        s: np.ndarray = None,
-=======
         y: np.ndarray,
         a: np.ndarray,
         s: np.ndarray,
->>>>>>> a2d574c2
         i: int = None,
         a_label: np.ndarray = None,
         y_pred_classes: np.ndarray = None,
