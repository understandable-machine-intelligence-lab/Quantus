--- conflicted
+++ resolved
@@ -7,27 +7,15 @@
 # Quantus project URL: <https://github.com/understandable-machine-intelligence-lab/Quantus>.
 
 from typing import Any, Callable, Dict, List, Optional, Tuple
-
 import numpy as np
 
-<<<<<<< HEAD
 from quantus.helpers import asserts
 from quantus.helpers import warn
 from quantus.helpers.model.model_interface import ModelInterface
 from quantus.functions.normalise_func import normalise_by_max
-from quantus.functions.perturb_func import gaussian_noise
+from quantus.functions.perturb_func import gaussian_noise, perturb_batch
 from quantus.functions.similarity_func import lipschitz_constant, distance_euclidean
-from quantus.metrics.base import PerturbationMetric
-=======
-from ..base_batched import BatchedPerturbationMetric
-from ...helpers import asserts
-from ...helpers import warn_func
-from ...helpers.model_interface import ModelInterface
-from ...helpers.normalise_func import normalise_by_negative
-from ...helpers.perturb_func import gaussian_noise
-from ...helpers.perturb_func import perturb_batch
-from ...helpers.similarity_func import lipschitz_constant, distance_euclidean
->>>>>>> 38dab8f9
+from quantus.metrics.base_batched import BatchedPerturbationMetric
 
 
 class LocalLipschitzEstimate(BatchedPerturbationMetric):
@@ -325,10 +313,7 @@
                 arr=x_batch,
                 **self.perturb_func_kwargs,
             )
-<<<<<<< HEAD
-            x_input = model.shape_input(x_perturbed, x.shape, channel_first=True)
-            warn.warn_perturbation_caused_no_change(x=x, x_perturbed=x_input)
-=======
+
             x_input = model.shape_input(
                 x=x_perturbed,
                 shape=x_batch.shape,
@@ -337,11 +322,10 @@
             )
 
             for x_instance, x_instance_perturbed in zip(x_batch, x_perturbed):
-                warn_func.warn_perturbation_caused_no_change(
+                warn.warn_perturbation_caused_no_change(
                     x=x_instance,
                     x_perturbed=x_instance_perturbed,
                 )
->>>>>>> 38dab8f9
 
             # Generate explanation based on perturbed input x.
             a_perturbed = self.explain_func(
@@ -353,7 +337,8 @@
 
             if self.normalise:
                 a_perturbed = self.normalise_func(
-                    a_perturbed, **self.normalise_func_kwargs,
+                    a_perturbed,
+                    **self.normalise_func_kwargs,
                 )
 
             if self.abs:
