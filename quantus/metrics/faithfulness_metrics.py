--- conflicted
+++ resolved
@@ -538,11 +538,8 @@
         self.perturb_func = self.kwargs.get(
             "perturb_func", baseline_replacement_by_indices
         )
-<<<<<<< HEAD
         self.return_aggregate = self.kwargs.get("return_aggregate", True)
-=======
         self.perturb_baseline = self.kwargs.get("perturb_baseline", "mean")
->>>>>>> 5a1c6134
         self.softmax = self.kwargs.get("softmax", True)
         self.last_results = []
         self.all_results = []
