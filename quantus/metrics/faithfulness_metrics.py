"""This module contains the collection of faithfulness metrics to evaluate attribution-based explanations of neural network models."""
from .base import Metric
from ..helpers.asserts import *
from ..helpers.plotting import *
from ..helpers.perturb_func import *
from ..helpers.similar_func import *
from ..helpers.explanation_func import *
from ..helpers.normalise_func import *
from ..helpers.warn_func import *
from ..helpers.pytorch_model import PyTorchModel


class FaithfulnessCorrelation(Metric):
    """
    Implementation of faithfulness correlation by Bhatt et al., 2020.

    The Faithfulness Correlation metric intend to capture an explanation's relative faithfulness
    (or 'fidelity') with respect to the model behaviour.

    Faithfulness correlation scores shows to what extent the predicted logits of each modified test point and
    the average explanation attribution for only the subset of features are (linearly) correlated, taking the
    average over multiple runs and test samples. The metric returns one float per input-attribution pair that
    ranges between -1 and 1, where higher scores are better.

    For each test sample, |S| features are randomly selected and replace them with baseline values (zero baseline
    or average of set). Thereafter, Pearson’s correlation coefficient between the predicted logits of each modified
    test point and the average explanation attribution for only the subset of features is calculated. Results is
    average over multiple runs and several test samples.

    References:
        1) Bhatt, Umang, Adrian Weller, and José MF Moura. "Evaluating and aggregating feature-based model
        explanations." arXiv preprint arXiv:2005.00631 (2020).

    """

    @attributes_check
    def __init__(self, *args, **kwargs):

        super().__init__()

        self.args = args
        self.kwargs = kwargs
        self.abs = self.kwargs.get("abs", False)
        self.normalise = self.kwargs.get("normalise", True)
        self.normalise_func = self.kwargs.get("normalise_func", normalise_by_negative)
        self.default_plot_func = Callable
        self.disable_warnings = self.kwargs.get("disable_warnings", False)
        self.nr_runs = self.kwargs.get("nr_runs", 100)
        self.subset_size = self.kwargs.get("subset_size", 224)
        self.perturb_baseline = self.kwargs.get("perturb_baseline", "black")
        self.similarity_func = self.kwargs.get("similarity_func", correlation_pearson)
        self.perturb_func = self.kwargs.get(
            "perturb_func", baseline_replacement_by_indices
        )
        self.return_aggregate = self.kwargs.get("return_aggregate", True)
        self.last_results = []
        self.all_results = []

        # Asserts and warnings.
        if not self.disable_warnings:
            warn_parameterisation(
                metric_name=self.__class__.__name__,
                sensitive_params=(
                    "baseline value 'perturb_baseline', size of subset |S| 'subset_size'"
                    " and the number of runs (for each input and explanation pair) "
                    "'nr_runs'"
                ),
                citation=(
                    "Bhatt, Umang, Adrian Weller, and José MF Moura. 'Evaluating and aggregating "
                    "feature-based model explanations.' arXiv preprint arXiv:2005.00631 (2020)"
                ),
            )
            warn_attributions(normalise=self.normalise, abs=self.abs)

    def __call__(
        self,
        model: Union[tf.keras.Model, torch.nn.modules.module.Module],
        x_batch: np.array,
        y_batch: np.array,
        a_batch: Union[np.array, None],
        *args,
        **kwargs,
    ) -> List[float]:
        """
        This implementation represents the main logic of the metric and makes the class object callable.
        It completes batch-wise evaluation of some explanations (a_batch) with respect to some input data
        (x_batch), some output labels (y_batch) and a torch model (model).

        Parameters
            model: a torch model e.g., torchvision.models that is subject to explanation
            x_batch: a np.ndarray which contains the input data that are explained
            y_batch: a np.ndarray which contains the output labels that are explained
            a_batch: a Union[np.ndarray, None] which contains pre-computed attributions i.e., explanations
            args: optional args
            kwargs: optional dict

        Returns
            last_results: a list of float(s) with the evaluation outcome of concerned batch

        Examples
            # Enable GPU.
            >> device = torch.device("cuda:0" if torch.cuda.is_available() else "cpu")

            # Load a pre-trained LeNet classification model (architecture at quantus/helpers/models).
            >> model = LeNet()
            >> model.load_state_dict(torch.load("tutorials/assets/mnist"))

            # Load MNIST datasets and make loaders.
            >> test_set = torchvision.datasets.MNIST(root='./sample_data', download=True)
            >> test_loader = torch.utils.data.DataLoader(test_set, batch_size=24)

            # Load a batch of inputs and outputs to use for XAI evaluation.
            >> x_batch, y_batch = iter(test_loader).next()
            >> x_batch, y_batch = x_batch.cpu().numpy(), y_batch.cpu().numpy()

            # Generate Saliency attributions of the test set batch of the test set.
            >> a_batch_saliency = Saliency(model).attribute(inputs=x_batch, target=y_batch, abs=True).sum(axis=1)
            >> a_batch_saliency = a_batch_saliency.cpu().numpy()

            # Initialise the metric and evaluate explanations by calling the metric instance.
            >> metric = FaithfulnessCorrelation(abs=True, normalise=False)
            >> scores = metric(model=model, x_batch=x_batch, y_batch=y_batch, a_batch=a_batch_saliency, **{}}
        """
        # Wrap the model into an interface
        model = get_wrapped_model(model)
        # Reshape TensorFlow input batch:
        x_batch_s = get_compatible_shape_batch(x_batch)

        # Update kwargs.
        self.nr_channels = kwargs.get("nr_channels", np.shape(x_batch_s)[1])
        self.img_size = kwargs.get("img_size", np.shape(x_batch_s)[-1])
        self.kwargs = {
            **kwargs,
            **{k: v for k, v in self.__dict__.items() if k not in ["args", "kwargs"]},
        }
        self.last_result = []

        if a_batch is None:

            # Asserts.
            explain_func = self.kwargs.get("explain_func", Callable)
            assert_explain_func(explain_func=explain_func)

            # Generate explanations.
            a_batch = explain_func(
                model=model.get_model(),
                inputs=x_batch,
                targets=y_batch,
                **self.kwargs,
            )

        # Asserts.
        assert_attributions(x_batch=x_batch_s, a_batch=a_batch)

        for x, y, a in zip(x_batch_s, y_batch, a_batch):

            a = a.flatten()

            if self.abs:
                a = np.abs(a)

            if self.normalise:
                a = self.normalise_func(a)

            # Predict on input.
            x_input = model.shape_input(x, self.img_size, self.nr_channels)
            y_pred = float(
                model.predict(x_input, softmax_act=False, **self.kwargs)[:, y]
            )

            logit_deltas = []
            att_sums = []

            # For each test data point, execute a couple of runs.
            for i_ix in range(self.nr_runs):

                # Randomly mask by subset size.
                a_ix = np.random.choice(a.shape[0], self.subset_size, replace=False)
                x_perturbed = self.perturb_func(
                    img=x.flatten(),
                    **{
                        "indices": a_ix,
                        "perturb_baseline": self.perturb_baseline,
                    },
                )
                assert_perturbation_caused_change(x=x, x_perturbed=x_perturbed)

                # Predict on perturbed input x.
                x_input = model.shape_input(
                    x_perturbed, self.img_size, self.nr_channels
                )
                y_pred_perturb = float(
                    model.predict(x_input, softmax_act=False, **self.kwargs)[:, y]
                )

                logit_deltas.append(float(y_pred - y_pred_perturb))

                # Sum attributions of the random subset.
                att_sums.append(np.sum(a[a_ix]))

            self.last_results.append(self.similarity_func(a=att_sums, b=logit_deltas))

        if self.return_aggregate:
            self.last_results = [np.mean(self.last_results)]
        else:
            self.last_results = self.last_results

        self.all_results.append(self.last_results)

        return self.last_results


class FaithfulnessEstimate(Metric):
    """
    Implementation of Faithfulness Estimate by Alvares-Melis at el., 2018a and 2018b.

    Computes the correlations of probability drops and the relevance scores on various points,
    showing the aggregate statistics.

    References:
        1) Alvarez-Melis, David, and Tommi S. Jaakkola. "Towards robust interpretability with self-explaining
        neural networks." arXiv preprint arXiv:1806.07538 (2018).
    """

    @attributes_check
    def __init__(self, *args, **kwargs):

        super().__init__()

        self.args = args
        self.kwargs = kwargs
        self.abs = self.kwargs.get("abs", False)
        self.normalise = self.kwargs.get("normalise", True)
        self.normalise_func = self.kwargs.get("normalise_func", normalise_by_negative)
        self.default_plot_func = Callable
        self.disable_warnings = self.kwargs.get("disable_warnings", False)
        self.perturb_baseline = self.kwargs.get("perturb_baseline", "black")
        self.similarity_func = self.kwargs.get("similarity_func", correlation_pearson)
        self.perturb_func = self.kwargs.get(
            "perturb_func", baseline_replacement_by_indices
        )
        self.img_size = self.kwargs.get("img_size", 224)
        self.features_in_step = self.kwargs.get("features_in_step", 1)
        self.max_steps_per_input = self.kwargs.get("max_steps_per_input", None)
        self.last_results = []
        self.all_results = []

        # Asserts and warnings.
        if not self.disable_warnings:
            warn_parameterisation(
                metric_name=self.__class__.__name__,
                sensitive_params=(
                    "baseline value 'perturb_baseline' and similarity function "
                    "'similarity_func'"
                ),
                citation=(
                    "Alvarez-Melis, David, and Tommi S. Jaakkola. 'Towards robust interpretability"
                    " with self-explaining neural networks.' arXiv preprint arXiv:1806.07538 (2018)"
                ),
            )
            warn_attributions(normalise=self.normalise, abs=self.abs)
        assert_features_in_step(
            features_in_step=self.features_in_step, img_size=self.img_size
        )
        if self.max_steps_per_input is not None:
            assert_max_steps(
                max_steps_per_input=self.max_steps_per_input,
                img_size=self.img_size,
            )
            self.set_features_in_step = set_features_in_step(
                max_steps_per_input=self.max_steps_per_input,
                img_size=self.img_size,
            )

    def __call__(
        self,
        model: Union[tf.keras.Model, torch.nn.modules.module.Module],
        x_batch: np.array,
        y_batch: np.array,
        a_batch: Union[np.array, None],
        *args,
        **kwargs,
    ) -> List[float]:
        """
        This implementation represents the main logic of the metric and makes the class object callable.
        It completes batch-wise evaluation of some explanations (a_batch) with respect to some input data
        (x_batch), some output labels (y_batch) and a torch model (model).

        Parameters
            model: a torch model e.g., torchvision.models that is subject to explanation
            x_batch: a np.ndarray which contains the input data that are explained
            y_batch: a np.ndarray which contains the output labels that are explained
            a_batch: a Union[np.ndarray, None] which contains pre-computed attributions i.e., explanations
            args: optional args
            kwargs: optional dict

        Returns
            last_results: a list of float(s) with the evaluation outcome of concerned batch

        Examples
            # Enable GPU.
            >> device = torch.device("cuda:0" if torch.cuda.is_available() else "cpu")

            # Load a pre-trained LeNet classification model (architecture at quantus/helpers/models).
            >> model = LeNet()
            >> model.load_state_dict(torch.load("tutorials/assets/mnist"))

            # Load MNIST datasets and make loaders.
            >> test_set = torchvision.datasets.MNIST(root='./sample_data', download=True)
            >> test_loader = torch.utils.data.DataLoader(test_set, batch_size=24)

            # Load a batch of inputs and outputs to use for XAI evaluation.
            >> x_batch, y_batch = iter(test_loader).next()
            >> x_batch, y_batch = x_batch.cpu().numpy(), y_batch.cpu().numpy()

            # Generate Saliency attributions of the test set batch of the test set.
            >> a_batch_saliency = Saliency(model).attribute(inputs=x_batch, target=y_batch, abs=True).sum(axis=1)
            >> a_batch_saliency = a_batch_saliency.cpu().numpy()

            # Initialise the metric and evaluate explanations by calling the metric instance.
            >> metric = FaithfulnessEstimate(abs=True, normalise=False)
            >> scores = metric(model=model, x_batch=x_batch, y_batch=y_batch, a_batch=a_batch_saliency, **{}}
        """
        # Wrap the model into an interface
        model = get_wrapped_model(model)
        # Reshape TensorFlow input batch:
        x_batch_s = get_compatible_shape_batch(x_batch)

        # Update kwargs.
        self.nr_channels = kwargs.get("nr_channels", np.shape(x_batch)[1])
        self.img_size = kwargs.get("img_size", np.shape(x_batch)[-1])
        self.kwargs = {
            **kwargs,
            **{k: v for k, v in self.__dict__.items() if k not in ["args", "kwargs"]},
        }
        self.last_result = []

        if a_batch is None:

            # Asserts.
            explain_func = self.kwargs.get("explain_func", Callable)
            assert_explain_func(explain_func=explain_func)

            # Generate explanations.
            a_batch = explain_func(
                model=model.get_model(),
                inputs=x_batch,
                targets=y_batch,
                **self.kwargs,
            )

        # Asserts.
        assert_attributions(x_batch=x_batch_s, a_batch=a_batch)

        for x, y, a in zip(x_batch_s, y_batch, a_batch):

            a = a.flatten()

            if self.abs:
                a = np.abs(a)

            if self.normalise:
                a = self.normalise_func(a)

            # Get indices of sorted attributions (descending).
            a_indices = np.argsort(-a)

            # Predict on input.
            x_input = model.shape_input(x, self.img_size, self.nr_channels)
            y_pred = float(
                model.predict(x_input, softmax_act=False, **self.kwargs)[:, y]
            )

            pred_deltas = []
            att_sums = []

            for i_ix, a_ix in enumerate(a_indices[:: self.features_in_step]):

                # Perturb input by indices of attributions.
                a_ix = a_indices[
                    (self.features_in_step * i_ix) : (
                        self.features_in_step * (i_ix + 1)
                    )
                ]
                x_perturbed = self.perturb_func(
                    img=x.flatten(),
                    **{
                        "indices": a_ix,
                        "perturb_baseline": self.perturb_baseline,
                    },
                )
                assert_perturbation_caused_change(x=x, x_perturbed=x_perturbed)

                # Predict on perturbed input x.
                x_input = model.shape_input(
                    x_perturbed, self.img_size, self.nr_channels
                )
                y_pred_perturb = float(
                    model.predict(x_input, softmax_act=False, **self.kwargs)[:, y]
                )
                pred_deltas.append(float(y_pred - y_pred_perturb))

                # Sum attributions.
                att_sums.append(a[a_ix].sum())

            self.last_results.append(self.similarity_func(a=att_sums, b=pred_deltas))

        self.all_results.append(self.last_results)

        return self.last_results


class MonotonicityArya(Metric):
    """
    Implementation of Montonicity Metric by Arya at el., 2019.

    Montonicity tests if adding more positive evidence increases the probability
    of classification in the specified class.

    It captures attributions' faithfulness by incrementally adding each attribute
    in order of increasing importance and evaluating the effect on model performance.
    As more features are added, the performance of the model is expected to increase
    and thus result in monotonically increasing model performance.

    References:
        1) Arya, Vijay, et al. "One explanation does not fit all: A toolkit and taxonomy of ai explainability
        techniques." arXiv preprint arXiv:1909.03012 (2019).
        2) Luss, Ronny, et al. "Generating contrastive explanations with monotonic attribute functions."
        arXiv preprint arXiv:1905.12698 (2019).
    """

    @attributes_check
    def __init__(self, *args, **kwargs):

        super().__init__()

        self.args = args
        self.kwargs = kwargs
        self.abs = self.kwargs.get("abs", True)
        self.normalise = self.kwargs.get("normalise", True)
        self.normalise_func = self.kwargs.get("normalise_func", normalise_by_negative)
        self.default_plot_func = Callable
        self.disable_warnings = self.kwargs.get("disable_warnings", False)
        self.perturb_func = self.kwargs.get(
            "perturb_func", baseline_replacement_by_indices
        )
        self.perturb_baseline = self.kwargs.get("perturb_baseline", "black")
        self.img_size = self.kwargs.get("img_size", 224)
        self.features_in_step = self.kwargs.get("features_in_step", 1)
        self.max_steps_per_input = self.kwargs.get("max_steps_per_input", None)
        self.last_results = []
        self.all_results = []

        # Asserts and warnings.
        if not self.disable_warnings:
            warn_parameterisation(
                metric_name=self.__class__.__name__,
                sensitive_params=("baseline value 'perturb_baseline'"),
                citation=(
                    "Arya, Vijay, et al. 'One explanation does not fit all: A toolkit and taxonomy"
                    " of ai explainability techniques.' arXiv preprint arXiv:1909.03012 (2019)"
                ),
            )
            warn_attributions(normalise=self.normalise, abs=self.abs)
        assert_features_in_step(
            features_in_step=self.features_in_step, img_size=self.img_size
        )
        if self.max_steps_per_input is not None:
            assert_max_steps(
                max_steps_per_input=self.max_steps_per_input,
                img_size=self.img_size,
            )
            self.set_features_in_step = set_features_in_step(
                max_steps_per_input=self.max_steps_per_input,
                img_size=self.img_size,
            )

    def __call__(
        self,
        model: Union[tf.keras.Model, torch.nn.modules.module.Module],
        x_batch: np.array,
        y_batch: np.array,
        a_batch: Union[np.array, None],
        *args,
        **kwargs,
    ) -> List[bool]:
        """
        This implementation represents the main logic of the metric and makes the class object callable.
        It completes batch-wise evaluation of some explanations (a_batch) with respect to some input data
        (x_batch), some output labels (y_batch) and a torch model (model).

        Parameters
            model: a torch model e.g., torchvision.models that is subject to explanation
            x_batch: a np.ndarray which contains the input data that are explained
            y_batch: a np.ndarray which contains the output labels that are explained
            a_batch: a Union[np.ndarray, None] which contains pre-computed attributions i.e., explanations
            args: optional args
            kwargs: optional dict

        Returns
            last_results: a list of bool(s) with the evaluation outcome of concerned batch

        Examples
            # Enable GPU.
            >> device = torch.device("cuda:0" if torch.cuda.is_available() else "cpu")

            # Load a pre-trained LeNet classification model (architecture at quantus/helpers/models).
            >> model = LeNet()
            >> model.load_state_dict(torch.load("tutorials/assets/mnist"))

            # Load MNIST datasets and make loaders.
            >> test_set = torchvision.datasets.MNIST(root='./sample_data', download=True)
            >> test_loader = torch.utils.data.DataLoader(test_set, batch_size=24)

            # Load a batch of inputs and outputs to use for XAI evaluation.
            >> x_batch, y_batch = iter(test_loader).next()
            >> x_batch, y_batch = x_batch.cpu().numpy(), y_batch.cpu().numpy()

            # Generate Saliency attributions of the test set batch of the test set.
            >> a_batch_saliency = Saliency(model).attribute(inputs=x_batch, target=y_batch, abs=True).sum(axis=1)
            >> a_batch_saliency = a_batch_saliency.cpu().numpy()

            # Initialise the metric and evaluate explanations by calling the metric instance.
            >> metric = MonotonicityArya(abs=True, normalise=False)
            >> scores = metric(model=model, x_batch=x_batch, y_batch=y_batch, a_batch=a_batch_saliency, **{}}
        """
        # Wrap the model into an interface
        model = get_wrapped_model(model)
        # Reshape TensorFlow input batch:
        x_batch_s = get_compatible_shape_batch(x_batch)

        # Update kwargs.
        self.nr_channels = kwargs.get("nr_channels", np.shape(x_batch_s)[1])
        self.img_size = kwargs.get("img_size", np.shape(x_batch_s)[-1])
        self.kwargs = {
            **kwargs,
            **{k: v for k, v in self.__dict__.items() if k not in ["args", "kwargs"]},
        }
        self.last_result = []

        if a_batch is None:

            # Asserts.
            explain_func = self.kwargs.get("explain_func", Callable)
            assert_explain_func(explain_func=explain_func)

            # Generate explanations.
            a_batch = explain_func(
                model=model.get_model(),
                inputs=x_batch,
                targets=y_batch,
                **self.kwargs,
            )

        # Asserts.
        assert_attributions(x_batch=x_batch_s, a_batch=a_batch)

        for x, y, a in zip(x_batch_s, y_batch, a_batch):

            a = a.flatten()

            if self.abs:
                a = np.abs(a)

            if self.normalise:
                a = self.normalise_func(a)

            # Get indices of sorted attributions (ascending).
            a_indices = np.argsort(a)

            preds = []

            baseline_value = get_baseline_value(
                choice=self.perturb_baseline, img=x, **kwargs
            )

            # Copy the input x but fill with baseline values.
            x_baseline = np.full(x.shape, baseline_value).flatten()

            for i_ix, a_ix in enumerate(a_indices[:: self.features_in_step]):

                # Perturb input by indices of attributions.
                a_ix = a_indices[
                    (self.features_in_step * i_ix) : (
                        self.features_in_step * (i_ix + 1)
                    )
                ]
                x_baseline = self.perturb_func(
                    img=x_baseline,
                    **{"indices": a_ix, "fixed_values": x.flatten()[a_ix]},
                )

                # Predict on perturbed input x (that was initially filled with a constant 'perturb_baseline' value).
                x_input = model.shape_input(x_baseline, self.img_size, self.nr_channels)
                y_pred_perturb = float(
                    model.predict(x_input, softmax_act=True, **self.kwargs)[:, y]
                )

                preds.append(y_pred_perturb)

            self.last_results.append(np.all(np.diff(preds) >= 0))

        self.all_results.append(self.last_results)

        return self.last_results


class MonotonicityNguyen(Metric):
    """
    Implementation of Montonicity Metric by Nguyen at el., 2020.

    Monotonicity measures the (Spearman’s) correlation coefficient of the absolute values of the attributions
    and the uncertainty in probability estimation. The paper argues that if attributions are not monotonic
    then they are not providing the correct importance of the feature.

    References:
        1) Nguyen, An-phi, and María Rodríguez Martínez. "On quantitative aspects of model
        interpretability." arXiv preprint arXiv:2007.07584 (2020).
    """

    @attributes_check
    def __init__(self, *args, **kwargs):

        super().__init__()

        self.args = args
        self.kwargs = kwargs
        self.abs = self.kwargs.get("abs", True)
        self.normalise = self.kwargs.get("normalise", True)
        self.normalise_func = self.kwargs.get("normalise_func", normalise_by_negative)
        self.default_plot_func = Callable
        self.disable_warnings = self.kwargs.get("disable_warnings", False)
        self.similarity_func = self.kwargs.get("similarity_func", correlation_spearman)
        self.perturb_func = self.kwargs.get(
            "perturb_func", baseline_replacement_by_indices
        )
        self.perturb_baseline = self.kwargs.get("perturb_baseline", "uniform")
        self.eps = self.kwargs.get("eps", 1e-5)
        self.nr_samples = self.kwargs.get("nr_samples", 100)
        self.img_size = self.kwargs.get("img_size", 224)
        self.features_in_step = self.kwargs.get("features_in_step", 1)
        self.max_steps_per_input = self.kwargs.get("max_steps_per_input", None)
        self.last_results = []
        self.all_results = []

        # Asserts and warnings.
        if not self.disable_warnings:
            warn_parameterisation(
                metric_name=self.__class__.__name__,
                sensitive_params=(
                    "baseline value 'perturb_baseline', threshold value 'eps' and number "
                    "of samples to iterate over 'nr_samples'"
                ),
                citation=(
                    "Nguyen, An-phi, and María Rodríguez Martínez. 'On quantitative aspects of "
                    "model interpretability.' arXiv preprint arXiv:2007.07584 (2020)"
                ),
            )
            warn_attributions(normalise=self.normalise, abs=self.abs)
        assert_features_in_step(
            features_in_step=self.features_in_step, img_size=self.img_size
        )
        if self.max_steps_per_input is not None:
            assert_max_steps(
                max_steps_per_input=self.max_steps_per_input,
                img_size=self.img_size,
            )
            self.set_features_in_step = set_features_in_step(
                max_steps_per_input=self.max_steps_per_input,
                img_size=self.img_size,
            )

    def __call__(
        self,
        model: Union[tf.keras.Model, torch.nn.modules.module.Module],
        x_batch: np.array,
        y_batch: np.array,
        a_batch: Union[np.array, None],
        *args,
        **kwargs,
    ) -> List[float]:
        """
        This implementation represents the main logic of the metric and makes the class object callable.
        It completes batch-wise evaluation of some explanations (a_batch) with respect to some input data
        (x_batch), some output labels (y_batch) and a torch model (model).

        Parameters
            model: a torch model e.g., torchvision.models that is subject to explanation
            x_batch: a np.ndarray which contains the input data that are explained
            y_batch: a np.ndarray which contains the output labels that are explained
            a_batch: a Union[np.ndarray, None] which contains pre-computed attributions i.e., explanations
            args: optional args
            kwargs: optional dict

        Returns
            last_results: a list of float(s) with the evaluation outcome of concerned batch

        Examples
            # Enable GPU.
            >> device = torch.device("cuda:0" if torch.cuda.is_available() else "cpu")

            # Load a pre-trained LeNet classification model (architecture at quantus/helpers/models).
            >> model = LeNet()
            >> model.load_state_dict(torch.load("tutorials/assets/mnist"))

            # Load MNIST datasets and make loaders.
            >> test_set = torchvision.datasets.MNIST(root='./sample_data', download=True)
            >> test_loader = torch.utils.data.DataLoader(test_set, batch_size=24)

            # Load a batch of inputs and outputs to use for XAI evaluation.
            >> x_batch, y_batch = iter(test_loader).next()
            >> x_batch, y_batch = x_batch.cpu().numpy(), y_batch.cpu().numpy()

            # Generate Saliency attributions of the test set batch of the test set.
            >> a_batch_saliency = Saliency(model).attribute(inputs=x_batch, target=y_batch, abs=True).sum(axis=1)
            >> a_batch_saliency = a_batch_saliency.cpu().numpy()

            # Initialise the metric and evaluate explanations by calling the metric instance.
            >> metric = MonotonicityNguyen(abs=True, normalise=False)
            >> scores = metric(model=model, x_batch=x_batch, y_batch=y_batch, a_batch=a_batch_saliency, **{}}
        """
        # Wrap the model into an interface
        model = get_wrapped_model(model)
        # Reshape TensorFlow input batch:
        x_batch_s = get_compatible_shape_batch(x_batch)

        # Update kwargs.
        self.nr_channels = kwargs.get("nr_channels", np.shape(x_batch_s)[1])
        self.img_size = kwargs.get("img_size", np.shape(x_batch_s)[-1])
        self.kwargs = {
            **kwargs,
            **{k: v for k, v in self.__dict__.items() if k not in ["args", "kwargs"]},
        }
        self.last_result = []

        if a_batch is None:

            # Asserts.
            explain_func = self.kwargs.get("explain_func", Callable)
            assert_explain_func(explain_func=explain_func)

            # Generate explanations.
            a_batch = explain_func(
                model=model.get_model(),
                inputs=x_batch,
                targets=y_batch,
                **self.kwargs,
            )

        # Asserts.
        assert_attributions(x_batch=x_batch_s, a_batch=a_batch)

        for x, y, a in zip(x_batch_s, y_batch, a_batch):

            # Predict on input x.
            x_input = model.shape_input(x, self.img_size, self.nr_channels)
            y_pred = float(
                model.predict(x_input, softmax_act=True, **self.kwargs)[:, y]
            )

            inv_pred = 1.0 if np.abs(y_pred) < self.eps else 1.0 / np.abs(y_pred)
            inv_pred = inv_pred ** 2

            a = a.flatten()

            if self.abs:
                a = np.abs(a)

            if self.normalise:
                a = self.normalise_func(a)

            # Get indices of sorted attributions (ascending).
            a_indices = np.argsort(a)

            atts = []
            vars = []

            for i_ix, a_ix in enumerate(a_indices[:: self.features_in_step]):

                # Perturb input by indices of attributions.
                a_ix = a_indices[
                    (self.features_in_step * i_ix) : (
                        self.features_in_step * (i_ix + 1)
                    )
                ]

                y_pred_perturbs = []

                for n in range(self.nr_samples):

                    x_perturbed = self.perturb_func(
                        img=x.flatten(),
                        **{
                            "indices": a_ix,
                            "perturb_baseline": self.perturb_baseline,
                        },
                    )
                    assert_perturbation_caused_change(x=x, x_perturbed=x_perturbed)

                    # Predict on perturbed input x.
                    x_input = model.shape_input(
                        x_perturbed, self.img_size, self.nr_channels
                    )
                    y_pred_perturb = float(
                        model.predict(x_input, softmax_act=True, **self.kwargs)[:, y]
                    )
                    y_pred_perturbs.append(y_pred_perturb)

                vars.append(
                    float(
                        np.mean((np.array(y_pred_perturb) - np.array(y_pred)) ** 2)
                        * inv_pred
                    )
                )
                atts.append(float(sum(a[a_ix])))

            self.last_results.append(self.similarity_func(a=atts, b=vars))

        self.all_results.append(self.last_results)

        return self.last_results


class PixelFlipping(Metric):
    """
    Implementation of Pixel-Flipping experiment by Bach et al., 2015.

    The basic idea is to compute a decomposition of a digit for a digit class
    and then flip pixels with highly positive, highly negative scores or pixels
    with scores close to zero and then to evaluate the impact of these flips
    onto the prediction scores (mean prediction is calculated).

    References:
        1) Bach, Sebastian, et al. "On pixel-wise explanations for non-linear classifier
        decisions by layer-wise relevance propagation." PloS one 10.7 (2015): e0130140.
    """

    @attributes_check
    def __init__(self, *args, **kwargs):

        super().__init__()

        self.args = args
        self.kwargs = kwargs
        self.abs = self.kwargs.get("abs", False)
        self.normalise = self.kwargs.get("normalise", True)
        self.normalise_func = self.kwargs.get("normalise_func", normalise_by_negative)
        self.default_plot_func = plot_pixel_flipping_experiment
        self.disable_warnings = self.kwargs.get("disable_warnings", False)
        self.perturb_func = self.kwargs.get(
            "perturb_func", baseline_replacement_by_indices
        )
        self.perturb_baseline = self.kwargs.get("perturb_baseline", "black")
        self.img_size = self.kwargs.get("img_size", 224)
        self.features_in_step = self.kwargs.get("features_in_step", 1)
        self.max_steps_per_input = self.kwargs.get("max_steps_per_input", None)
        self.last_results = []
        self.all_results = []

        # Asserts and warnings.
        if not self.disable_warnings:
            warn_parameterisation(
                metric_name=self.__class__.__name__,
                sensitive_params=("baseline value 'perturb_baseline'"),
                citation=(
                    "Bach, Sebastian, et al. 'On pixel-wise explanations for non-linear classifier"
                    " decisions by layer - wise relevance propagation.' PloS one 10.7 (2015) "
                    "e0130140."
                ),
            )
            warn_attributions(normalise=self.normalise, abs=self.abs)
        assert_features_in_step(
            features_in_step=self.features_in_step, img_size=self.img_size
        )
        if self.max_steps_per_input is not None:
            assert_max_steps(
                max_steps_per_input=self.max_steps_per_input,
                img_size=self.img_size,
            )
            self.set_features_in_step = set_features_in_step(
                max_steps_per_input=self.max_steps_per_input,
                img_size=self.img_size,
            )

    def __call__(
        self,
        model: Union[tf.keras.Model, torch.nn.modules.module.Module],
        x_batch: np.array,
        y_batch: np.array,
        a_batch: Union[np.array, None],
        *args,
        **kwargs,
    ) -> List[float]:
        """
        This implementation represents the main logic of the metric and makes the class object callable.
        It completes batch-wise evaluation of some explanations (a_batch) with respect to some input data
        (x_batch), some output labels (y_batch) and a torch model (model).

        Parameters
            model: a torch model e.g., torchvision.models that is subject to explanation
            x_batch: a np.ndarray which contains the input data that are explained
            y_batch: a np.ndarray which contains the output labels that are explained
            a_batch: a Union[np.ndarray, None] which contains pre-computed attributions i.e., explanations
            args: optional args
            kwargs: optional dict

        Returns
            last_results: a list of float(s) with the evaluation outcome of concerned batch

        Examples
            # Enable GPU.
            >> device = torch.device("cuda:0" if torch.cuda.is_available() else "cpu")

            # Load a pre-trained LeNet classification model (architecture at quantus/helpers/models).
            >> model = LeNet()
            >> model.load_state_dict(torch.load("tutorials/assets/mnist"))

            # Load MNIST datasets and make loaders.
            >> test_set = torchvision.datasets.MNIST(root='./sample_data', download=True)
            >> test_loader = torch.utils.data.DataLoader(test_set, batch_size=24)

            # Load a batch of inputs and outputs to use for XAI evaluation.
            >> x_batch, y_batch = iter(test_loader).next()
            >> x_batch, y_batch = x_batch.cpu().numpy(), y_batch.cpu().numpy()

            # Generate Saliency attributions of the test set batch of the test set.
            >> a_batch_saliency = Saliency(model).attribute(inputs=x_batch, target=y_batch, abs=True).sum(axis=1)
            >> a_batch_saliency = a_batch_saliency.cpu().numpy()

            # Initialise the metric and evaluate explanations by calling the metric instance.
            >> metric = PixelFlipping(abs=True, normalise=False)
            >> scores = metric(model=model, x_batch=x_batch, y_batch=y_batch, a_batch=a_batch_saliency, **{}}
        """
        # Wrap the model into an interface
        model = get_wrapped_model(model)
        # Reshape TensorFlow input batch:
        x_batch_s = get_compatible_shape_batch(x_batch)

        # Update kwargs.
        self.nr_channels = kwargs.get("nr_channels", np.shape(x_batch_s)[1])
        self.img_size = kwargs.get("img_size", np.shape(x_batch_s)[-1])
        self.kwargs = {
            **kwargs,
            **{k: v for k, v in self.__dict__.items() if k not in ["args", "kwargs"]},
        }
        self.last_result = []

        if a_batch is None:

            # Asserts.
            explain_func = self.kwargs.get("explain_func", Callable)
            assert_explain_func(explain_func=explain_func)

            # Generate explanations.
            a_batch = explain_func(
                model=model.get_model(),
                inputs=x_batch,
                targets=y_batch,
                **self.kwargs,
            )

        # Asserts.
        assert_attributions(x_batch=x_batch_s, a_batch=a_batch)

        for x, y, a in zip(x_batch_s, y_batch, a_batch):

            a = a.flatten()

            if self.abs:
                a = np.abs(a)

            if self.normalise:
                a = self.normalise_func(a)

            # Get indices of sorted attributions (descending).
            a_indices = np.argsort(-a)

            preds = []
            x_perturbed = x.copy().flatten()

            for i_ix, a_ix in enumerate(a_indices[:: self.features_in_step]):

                # Perturb input by indices of attributions.
                a_ix = a_indices[
                    (self.features_in_step * i_ix) : (
                        self.features_in_step * (i_ix + 1)
                    )
                ]
                x_perturbed = self.perturb_func(
                    img=x_perturbed,
                    **{
                        "indices": a_ix,
                        "perturb_baseline": self.perturb_baseline,
                    },
                )
                assert_perturbation_caused_change(x=x, x_perturbed=x_perturbed)

                # Predict on perturbed input x.
                x_input = model.shape_input(
                    x_perturbed, self.img_size, self.nr_channels
                )
                y_pred_perturb = float(
                    model.predict(x_input, softmax_act=True, **self.kwargs)[:, y]
                )
                preds.append(y_pred_perturb)

            self.last_results.append(preds)

        self.all_results.append(self.last_results)

        return self.last_results


class RegionPerturbation(Metric):
    """

    Implementation of Region Perturbation by Samek et al., 2015.

    Consider a greedy iterative procedure that consists of measuring how the class
    encoded in the image (e.g. as measured by the function f) disappears when we
    progressively remove information from the image x, a process referred to as
    region perturbation, at the specified locations.

    References:
        1) Samek, Wojciech, et al. "Evaluating the visualization of what a deep
        neural network has learned." IEEE transactions on neural networks and
        learning systems 28.11 (2016): 2660-2673.

    Current assumptions:
        -Done according to Most Relevant First (MoRF) and Area Over the Perturbation Curve
        (AOPC).
        - 9 x 9 patch sizes was used in the paper as regions, but using 8 x 8
        to make sure non-overlapping
        - they called it "area over the MoRF perturbation curve" it
        looks like a simple deduction of function outputs?

    """

    @attributes_check
    def __init__(self, *args, **kwargs):

        super().__init__()

        self.args = args
        self.kwargs = kwargs
        self.abs = self.kwargs.get("abs", False)
        self.normalise = self.kwargs.get("normalise", True)
        self.normalise_func = self.kwargs.get("normalise_func", normalise_by_negative)
        self.default_plot_func = plot_region_perturbation_experiment
        self.disable_warnings = self.kwargs.get("disable_warnings", False)
        self.perturb_func = self.kwargs.get(
            "perturb_func", baseline_replacement_by_patch
        )
        self.perturb_baseline = self.kwargs.get("perturb_baseline", "uniform")
        self.regions_evaluation = self.kwargs.get("regions_evaluation", 100)
        self.patch_size = self.kwargs.get("patch_size", 8)
        self.random_order = self.kwargs.get("random_order", False)
        self.order = self.kwargs.get("order", "MoRF").lower()
        self.img_size = self.kwargs.get("img_size", 224)
        self.text_warning = (
            "\nThe Region perturbation metric is likely to be sensitive to the choice of "
            "baseline value 'perturb_baseline', the patch size for masking 'patch_size' and number of regions to"
            " evaluate 'regions_evaluation'. "
            "\nGo over and select each hyperparameter of the metric carefully to avoid misinterpretation of scores. "
            "\nTo view all relevant hyperparameters call .get_params of the metric instance. "
            "\nFor further reading: Samek, Wojciech, et al. 'Evaluating the visualization of what a "
            "deep neural network has learned.' IEEE transactions on neural networks and learning "
            "systems 28.11 (2016): 2660-2673.' PloS one 10.7 (2015): e0130140."
        )
        self.last_results = {}
        self.all_results = []

        # Asserts and warnings.
        assert_patch_size(patch_size=self.patch_size, img_size=self.img_size)
        assert_attributions_order(order=self.order)
        if not self.disable_warnings:
            warn_parameterisation(
                metric_name=self.__class__.__name__,
                sensitive_params=("baseline value 'perturb_baseline'"),
                citation=(
                    "Bach, Sebastian, et al. 'On pixel-wise explanations for non-linear classifier"
                    " decisions by layer - wise relevance propagation.' PloS one 10.7 (2015): "
                    "e0130140"
                ),
            )
            warn_attributions(normalise=self.normalise, abs=self.abs)

    def __call__(
        self,
        model: Union[tf.keras.Model, torch.nn.modules.module.Module],
        x_batch: np.array,
        y_batch: np.array,
        a_batch: Union[np.array, None],
        *args,
        **kwargs,
    ) -> Dict[int, List[float]]:
        """
        This implementation represents the main logic of the metric and makes the class object callable.
        It completes batch-wise evaluation of some explanations (a_batch) with respect to some input data
        (x_batch), some output labels (y_batch) and a torch model (model).

        Parameters
            model: a torch model e.g., torchvision.models that is subject to explanation
            x_batch: a np.ndarray which contains the input data that are explained
            y_batch: a np.ndarray which contains the output labels that are explained
            a_batch: a Union[np.ndarray, None] which contains pre-computed attributions i.e., explanations
            args: optional args
            kwargs: optional dict

        Returns
            last_results: a dict of pairs of int(s) and list of float(s) with the evaluation outcome of batch

        Examples
            # Enable GPU.
            >> device = torch.device("cuda:0" if torch.cuda.is_available() else "cpu")

            # Load a pre-trained LeNet classification model (architecture at quantus/helpers/models).
            >> model = LeNet()
            >> model.load_state_dict(torch.load("tutorials/assets/mnist"))

            # Load MNIST datasets and make loaders.
            >> test_set = torchvision.datasets.MNIST(root='./sample_data', download=True)
            >> test_loader = torch.utils.data.DataLoader(test_set, batch_size=24)

            # Load a batch of inputs and outputs to use for XAI evaluation.
            >> x_batch, y_batch = iter(test_loader).next()
            >> x_batch, y_batch = x_batch.cpu().numpy(), y_batch.cpu().numpy()

            # Generate Saliency attributions of the test set batch of the test set.
            >> a_batch_saliency = Saliency(model).attribute(inputs=x_batch, target=y_batch, abs=True).sum(axis=1)
            >> a_batch_saliency = a_batch_saliency.cpu().numpy()

            # Initialise the metric and evaluate explanations by calling the metric instance.
            >> metric = RegionPerturbation(abs=True, normalise=False)
            >> scores = metric(model=model, x_batch=x_batch, y_batch=y_batch, a_batch=a_batch_saliency, **{}}
        """
        # Wrap the model into an interface
        model = get_wrapped_model(model)
        # Reshape TensorFlow input batch:
        x_batch_s = get_compatible_shape_batch(x_batch)

        # Update kwargs.
        self.nr_channels = kwargs.get("nr_channels", np.shape(x_batch_s)[1])
        self.img_size = kwargs.get("img_size", np.shape(x_batch_s)[-1])
        self.kwargs = {
            **kwargs,
            **{k: v for k, v in self.__dict__.items() if k not in ["args", "kwargs"]},
        }
        self.last_results = {k: None for k in range(len(x_batch_s))}

        if a_batch is None:

            # Asserts.
            explain_func = self.kwargs.get("explain_func", Callable)
            assert_explain_func(explain_func=explain_func)

            # Generate explanations.
            a_batch = explain_func(
                model=model.get_model(),
                inputs=x_batch,
                targets=y_batch,
                **self.kwargs,
            )

        # Asserts.
        assert_attributions(x_batch=x_batch_s, a_batch=a_batch)

        for sample, (x, y, a) in enumerate(zip(x_batch_s, y_batch, a_batch)):

            # Predict on input.
            x_input = model.shape_input(x, self.img_size, self.nr_channels)
            y_pred = float(
                model.predict(x_input, softmax_act=True, **self.kwargs)[:, y]
            )

            if self.abs:
                a = np.abs(a)

            if self.normalise:
                a = self.normalise_func(a)

            patches = []
            sub_results = []
            x_perturbed = x.copy()

            att_sums = np.zeros(
                (
                    int(a.shape[0] / self.patch_size),
                    int(a.shape[1] / self.patch_size),
                )
            )

            # Get patch indices of sorted attributions (descending).
            for i_x, top_left_x in enumerate(range(0, x.shape[1], self.patch_size)):
                for i_y, top_left_y in enumerate(range(0, x.shape[2], self.patch_size)):
                    # Sum attributions for patch.
                    att_sums[i_x][i_y] = a[
                        top_left_x : top_left_x + self.patch_size,
                        top_left_y : top_left_y + self.patch_size,
                    ].sum()
                    patches.append([top_left_y, top_left_x])

            if self.order == "morf":

                # Order attributions according to the most relevant first.
                patch_order = {
                    k: v for k, v in zip(np.argsort(att_sums, axis=None)[::-1], patches)
                }

            else:

                # Order attributions according to the least relevant first.
                patch_order = {
                    k: v for k, v in zip(np.argsort(att_sums, axis=None), patches)
                }

            # Increasingly perturb the input and store the decrease in function value.
            for k in range(min(self.regions_evaluation, len(patch_order))):

                # Calculate predictions on a random order.
                if self.random_order:
                    order = random.randint(0, len(patch_order))
                    top_left_y = patch_order[order][0]
                    top_left_x = patch_order[order][1]
                else:
                    top_left_y = patch_order[k][0]
                    top_left_x = patch_order[k][1]

                x_perturbed = self.perturb_func(
                    x_perturbed,
                    **{
                        "patch_size": self.patch_size,
                        "nr_channels": self.nr_channels,
                        "perturb_baseline": self.perturb_baseline,
                        "top_left_y": top_left_y,
                        "top_left_x": top_left_x,
                    },
                )
                assert_perturbation_caused_change(x=x, x_perturbed=x_perturbed)

                # Predict on perturbed input x and store the difference from predicting on unperturbed input.
                x_input = model.shape_input(
                    x_perturbed, self.img_size, self.nr_channels
                )
                y_pred_perturb = float(
                    model.predict(x_input, softmax_act=True, **self.kwargs)[:, y]
                )

                sub_results.append(y_pred - y_pred_perturb)

            self.last_results[sample] = sub_results

        self.all_results.append(self.last_results)

        return self.last_results


class Selectivity(Metric):
    """
    Implementation of Selectivity test by Montavan et al., 2018.

    At each iteration, a patch of size 4 x 4 corresponding to the region with
    highest relevance is set to black. The plot keeps track of the function value
    as the features are being progressively removed and computes an average over
    a large number of examples.

    References:
        1) Montavon, Grégoire, Wojciech Samek, and Klaus-Robert Müller.
        "Methods for interpreting and understanding deep neural networks."
        Digital Signal Processing 73 (2018): 1-15.
    """

    @attributes_check
    def __init__(self, *args, **kwargs):

        super().__init__()

        self.args = args
        self.kwargs = kwargs
        self.abs = self.kwargs.get("abs", False)
        self.normalise = self.kwargs.get("normalise", True)
        self.normalise_func = self.kwargs.get("normalise_func", normalise_by_negative)
        self.default_plot_func = plot_selectivity_experiment
        self.disable_warnings = self.kwargs.get("disable_warnings", False)
        self.perturb_func = self.kwargs.get(
            "perturb_func", baseline_replacement_by_patch
        )
        self.perturb_baseline = self.kwargs.get("perturb_baseline", "black")
        self.patch_size = self.kwargs.get("patch_size", 8)
        self.img_size = self.kwargs.get("img_size", 224)
        self.last_results = {}
        self.all_results = []

        # Asserts and warnings.
        assert_patch_size(patch_size=self.patch_size, img_size=self.img_size)
        if not self.disable_warnings:
            warn_parameterisation(
                metric_name=self.__class__.__name__,
                sensitive_params=(
                    "baseline value 'perturb_baseline' and the patch size for masking"
                    " 'patch_size'"
                ),
                citation=(
                    "Montavon, Grégoire, Wojciech Samek, and Klaus-Robert Müller. 'Methods for "
                    "interpreting and understanding deep neural networks.' Digital Signal "
                    "Processing 73 (2018): 1-15"
                ),
            )
            warn_attributions(normalise=self.normalise, abs=self.abs)

    def __call__(
        self,
        model: Union[tf.keras.Model, torch.nn.modules.module.Module],
        x_batch: np.array,
        y_batch: np.array,
        a_batch: Union[np.array, None],
        *args,
        **kwargs,
    ) -> Dict[int, List[float]]:
        """
        This implementation represents the main logic of the metric and makes the class object callable.
        It completes batch-wise evaluation of some explanations (a_batch) with respect to some input data
        (x_batch), some output labels (y_batch) and a torch model (model).

        Parameters
            model: a torch model e.g., torchvision.models that is subject to explanation
            x_batch: a np.ndarray which contains the input data that are explained
            y_batch: a np.ndarray which contains the output labels that are explained
            a_batch: a Union[np.ndarray, None] which contains pre-computed attributions i.e., explanations
            args: optional args
            kwargs: optional dict

        Returns
            last_results: a dict of pairs of int(s) and list of float(s) with the evaluation outcome of batch

        Examples
            # Enable GPU.
            >> device = torch.device("cuda:0" if torch.cuda.is_available() else "cpu")

            # Load a pre-trained LeNet classification model (architecture at quantus/helpers/models).
            >> model = LeNet()
            >> model.load_state_dict(torch.load("tutorials/assets/mnist"))

            # Load MNIST datasets and make loaders.
            >> test_set = torchvision.datasets.MNIST(root='./sample_data', download=True)
            >> test_loader = torch.utils.data.DataLoader(test_set, batch_size=24)

            # Load a batch of inputs and outputs to use for XAI evaluation.
            >> x_batch, y_batch = iter(test_loader).next()
            >> x_batch, y_batch = x_batch.cpu().numpy(), y_batch.cpu().numpy()

            # Generate Saliency attributions of the test set batch of the test set.
            >> a_batch_saliency = Saliency(model).attribute(inputs=x_batch, target=y_batch, abs=True).sum(axis=1)
            >> a_batch_saliency = a_batch_saliency.cpu().numpy()

            # Initialise the metric and evaluate explanations by calling the metric instance.
            >> metric = Selectivity(abs=True, normalise=False)
            >> scores = metric(model=model, x_batch=x_batch, y_batch=y_batch, a_batch=a_batch_saliency, **{}}
        """
        # Wrap the model into an interface
        model = get_wrapped_model(model)
        # Reshape TensorFlow input batch:
        x_batch_s = get_compatible_shape_batch(x_batch)

        # Update kwargs.
        self.nr_channels = kwargs.get("nr_channels", np.shape(x_batch_s)[1])
        self.img_size = kwargs.get("img_size", np.shape(x_batch_s)[-1])
        self.kwargs = {
            **kwargs,
            **{k: v for k, v in self.__dict__.items() if k not in ["args", "kwargs"]},
        }
        self.last_results = {k: None for k in range(len(x_batch_s))}

        if a_batch is None:

            # Asserts.
            explain_func = self.kwargs.get("explain_func", Callable)
            assert_explain_func(explain_func=explain_func)

            # Generate explanations.
            a_batch = explain_func(
                model=model.get_model(),
                inputs=x_batch,
                targets=y_batch,
                **self.kwargs,
            )

        # Asserts.
        assert_attributions(x_batch=x_batch_s, a_batch=a_batch)

        for sample, (x, y, a) in enumerate(zip(x_batch_s, y_batch, a_batch)):

            # Predict on input.
<<<<<<< HEAD
            x_input = model.shape_input(x, self.img_size, self.nr_channels)
            y_pred = float(
                model.predict(x_input, softmax_act=True, **self.kwargs)[:, y]
            )
=======
            with torch.no_grad():
                y_pred = float(
                    torch.nn.Softmax()(
                        model(
                            torch.Tensor(x)
                            .reshape(
                                1,
                                self.nr_channels,
                                self.img_size,
                                self.img_size,
                            )
                            .to(self.kwargs.get("device", None))
                        )
                    )[:, y]
                )
>>>>>>> 4dda6f53

            if self.abs:
                a = np.abs(a)

            if self.normalise:
                a = self.normalise_func(a)

            patches = []
            sub_results = []
            x_perturbed = x.copy()

            att_sums = np.zeros(
                (
                    int(a.shape[0] / self.patch_size),
                    int(a.shape[1] / self.patch_size),
                )
            )

            # Get patch indices of sorted attributions (descending).
            for i_x, top_left_x in enumerate(range(0, x.shape[1], self.patch_size)):
                for i_y, top_left_y in enumerate(range(0, x.shape[2], self.patch_size)):

                    # Sum attributions for patch.
                    att_sums[i_x][i_y] = a[
                        top_left_x : top_left_x + self.patch_size,
                        top_left_y : top_left_y + self.patch_size,
                    ].sum()
                    patches.append([top_left_y, top_left_x])

            patch_order = {
                k: v for k, v in zip(np.argsort(att_sums, axis=None)[::-1], patches)
            }

            # Increasingly perturb the input and store the decrease in function value.
            for k in range(len(patch_order)):
                top_left_y = patch_order[k][0]
                top_left_x = patch_order[k][1]

                x_perturbed = self.perturb_func(
                    x_perturbed,
                    **{
                        "patch_size": self.patch_size,
                        "nr_channels": self.nr_channels,
                        "perturb_baseline": self.perturb_baseline,
                        "top_left_y": top_left_y,
                        "top_left_x": top_left_x,
                    },
                )
                assert_perturbation_caused_change(x=x, x_perturbed=x_perturbed)

                # Predict on perturbed input x and store the difference from predicting on unperturbed input.
                x_input = model.shape_input(
                    x_perturbed, self.img_size, self.nr_channels
                )
                y_pred_perturb = float(
                    model.predict(x_input, softmax_act=True, **self.kwargs)[:, y]
                )

                sub_results.append(y_pred_perturb)

            self.last_results[sample] = sub_results

        self.all_results.append(self.last_results)

        return self.last_results


class SensitivityN(Metric):
    """
    Implementation of Sensitivity-N test by Ancona et al., 2019.

    An attribution method satisfies Sensitivity-n when the sum of the attributions for any subset of features of
    cardinality n is equal to the variation of the output Sc caused removing the features in the subset. The test
    computes the correlation between sum of attributions and delta output.

    Pearson correlation coefficient (PCC) is computed between the sum of the attributions and the variation in the
    target output varying n from one to about 80% of the total number of features, where an average across a thousand
    of samples is reported. Sampling is performed using a uniform probability distribution over the features.

    References:
        1) Ancona, Marco, et al. "Towards better understanding of gradient-based attribution
        methods for deep neural networks." arXiv preprint arXiv:1711.06104 (2017).

    Current assumptions:
         - In the paper, they showcase a MNIST experiment where
         4x4 patches with black baseline value. Since we are taking ImageNet as dataset,
         we take 224/28=8 i.e., 8 times bigger patches to replicate the same analysis
         - Also, instead of replacing with a black pixel we take the mean of the
         neighborhood, so not to distort the image distribution completely.
         - I don't get why they have so high correlation in the paper, maybe using a better baseline_value?
         - Also I don't get why correlation is only reported positive?

    """

    @attributes_check
    def __init__(self, *args, **kwargs):

        super().__init__()

        self.args = args
        self.kwargs = kwargs
        self.abs = self.kwargs.get("abs", False)
        self.normalise = self.kwargs.get("normalise", True)
        self.normalise_func = self.kwargs.get("normalise_func", normalise_by_negative)
        self.default_plot_func = plot_sensitivity_n_experiment
        self.disable_warnings = self.kwargs.get("disable_warnings", False)
        self.similarity_func = self.kwargs.get("similarity_func", correlation_pearson)
        self.perturb_func = self.kwargs.get(
            "perturb_func", baseline_replacement_by_indices
        )
        self.perturb_baseline = self.kwargs.get("perturb_baseline", "uniform")
        self.n_max_percentage = self.kwargs.get("n_max_percentage", 0.8)
        self.img_size = self.kwargs.get("img_size", 224)
        self.features_in_step = self.kwargs.get("features_in_step", 1)
        self.max_features = int(
            (0.8 * self.img_size * self.img_size) // self.features_in_step
        )
        self.max_steps_per_input = self.kwargs.get("max_steps_per_input", None)
        self.last_results = []
        self.all_results = []

        # Asserts and warnings.
        if not self.disable_warnings:
            warn_parameterisation(
                metric_name=self.__class__.__name__,
                sensitive_params=(
                    "baseline value 'perturb_baseline', the patch size for masking "
                    "'patch_size', similarity function 'similarity_func' and the number "
                    "of features to iteratively evaluate 'n_max_percentage'"
                ),
                citation=(
                    "Ancona, Marco, et al. 'Towards better understanding of gradient-based "
                    "attribution methods for deep neural networks.' arXiv preprint "
                    "arXiv:1711.06104 (2017)"
                ),
            )
            warn_attributions(normalise=self.normalise, abs=self.abs)
        assert_features_in_step(
            features_in_step=self.features_in_step, img_size=self.img_size
        )
        if self.max_steps_per_input is not None:
            assert_max_steps(
                max_steps_per_input=self.max_steps_per_input,
                img_size=self.img_size,
            )
            self.set_features_in_step = set_features_in_step(
                max_steps_per_input=self.max_steps_per_input,
                img_size=self.img_size,
            )

    def __call__(
        self,
        model: Union[tf.keras.Model, torch.nn.modules.module.Module],
        x_batch: np.array,
        y_batch: np.array,
        a_batch: Union[np.array, None],
        *args,
        **kwargs,
    ) -> List[float]:
        """
        This implementation represents the main logic of the metric and makes the class object callable.
        It completes batch-wise evaluation of some explanations (a_batch) with respect to some input data
        (x_batch), some output labels (y_batch) and a torch model (model).

        Parameters
            model: a torch model e.g., torchvision.models that is subject to explanation
            x_batch: a np.ndarray which contains the input data that are explained
            y_batch: a np.ndarray which contains the output labels that are explained
            a_batch: a Union[np.ndarray, None] which contains pre-computed attributions i.e., explanations
            args: optional args
            kwargs: optional dict

        Returns
            last_results: a list of float(s) with the evaluation outcome of concerned batch

        Examples
            # Enable GPU.
            >> device = torch.device("cuda:0" if torch.cuda.is_available() else "cpu")

            # Load a pre-trained LeNet classification model (architecture at quantus/helpers/models).
            >> model = LeNet()
            >> model.load_state_dict(torch.load("tutorials/assets/mnist"))

            # Load MNIST datasets and make loaders.
            >> test_set = torchvision.datasets.MNIST(root='./sample_data', download=True)
            >> test_loader = torch.utils.data.DataLoader(test_set, batch_size=24)

            # Load a batch of inputs and outputs to use for XAI evaluation.
            >> x_batch, y_batch = iter(test_loader).next()
            >> x_batch, y_batch = x_batch.cpu().numpy(), y_batch.cpu().numpy()

            # Generate Saliency attributions of the test set batch of the test set.
            >> a_batch_saliency = Saliency(model).attribute(inputs=x_batch, target=y_batch, abs=True).sum(axis=1)
            >> a_batch_saliency = a_batch_saliency.cpu().numpy()

            # Initialise the metric and evaluate explanations by calling the metric instance.
            >> metric = SensitivityN(abs=True, normalise=False)
            >> scores = metric(model=model, x_batch=x_batch, y_batch=y_batch, a_batch=a_batch_saliency, **{}}
        """
        # Wrap the model into an interface
        model = get_wrapped_model(model)
        # Reshape TensorFlow input batch:
        x_batch_s = get_compatible_shape_batch(x_batch)

        # Update kwargs.
        self.nr_channels = kwargs.get("nr_channels", np.shape(x_batch_s)[1])
        self.img_size = kwargs.get("img_size", np.shape(x_batch_s)[-1])
        self.kwargs = {
            **kwargs,
            **{k: v for k, v in self.__dict__.items() if k not in ["args", "kwargs"]},
        }
        self.last_result = []

        if a_batch is None:

            # Asserts.
            explain_func = self.kwargs.get("explain_func", Callable)
            assert_explain_func(explain_func=explain_func)

            # Generate explanations.
            a_batch = explain_func(
                model=model.get_model(),
                inputs=x_batch,
                targets=y_batch,
                **self.kwargs,
            )

        # Asserts.
        assert_attributions(x_batch=x_batch_s, a_batch=a_batch)

        sub_results_pred_deltas = {k: [] for k in range(len(x_batch_s))}
        sub_results_att_sums = {k: [] for k in range(len(x_batch_s))}

        for sample, (x, y, a) in enumerate(zip(x_batch_s, y_batch, a_batch)):

            a = a.flatten()

            if self.abs:
                a = np.abs(a)

            if self.normalise:
                a = self.normalise_func(a)

            # Get indices of sorted attributions (descending).
            a_indices = np.argsort(-a)

            # Predict on x.
            x_input = model.shape_input(x, self.img_size, self.nr_channels)
            y_pred = float(
                model.predict(x_input, softmax_act=True, **self.kwargs)[:, y]
            )

            att_sums = []
            pred_deltas = []
            x_perturbed = x.copy().flatten()

            for i_ix, a_ix in enumerate(a_indices[:: self.features_in_step]):

                if i_ix <= self.max_features:

                    # Perturb input by indices of attributions.
                    a_ix = a_indices[
                        (self.features_in_step * i_ix) : (
                            self.features_in_step * (i_ix + 1)
                        )
                    ]
                    x_perturbed = self.perturb_func(
                        img=x_perturbed,
                        **{
                            "indices": a_ix,
                            "perturb_baseline": self.perturb_baseline,
                        },
                    )
                    assert_perturbation_caused_change(x=x, x_perturbed=x_perturbed)

                    # Sum attributions.
                    att_sums.append(float(a[a_ix].sum()))

                    x_input = model.shape_input(
                        x_perturbed, self.img_size, self.nr_channels
                    )
                    y_pred_perturb = float(
                        model.predict(x_input, softmax_act=True, **self.kwargs)[:, y]
                    )
                    pred_deltas.append(y_pred - y_pred_perturb)

            sub_results_att_sums[sample] = att_sums
            sub_results_pred_deltas[sample] = pred_deltas

        # Re-arrange sublists so that they are sorted by n.
        sub_results_pred_deltas_l = {k: [] for k in range(self.max_features)}
        sub_results_att_sums_l = {k: [] for k in range(self.max_features)}

        for k in range(self.max_features):
            for sublist1 in list(sub_results_pred_deltas.values()):
                sub_results_pred_deltas_l[k].append(sublist1[k])
            for sublist2 in list(sub_results_att_sums.values()):
                sub_results_att_sums_l[k].append(sublist2[k])

        # Measure similarity for each n.
        self.last_result = [
            self.similarity_func(
                a=sub_results_att_sums_l[k], b=sub_results_pred_deltas_l[k]
            )
            for k in range(self.max_features)
        ]
        self.all_results.append(self.last_result)

        return self.last_result


class IterativeRemovalOfFeatures(Metric):
    """
    Implementation of IROF (Iterative Removal of Features) by Rieger at el., 2020.

    The metric computes the area over the curve per class for sorted mean importances
    of feature segments (superpixels) as they are iteratively removed (and prediction scores are collected),
    averaged over several test samples.

    References:
        1) Rieger, Laura, and Lars Kai Hansen. "Irof: a low resource evaluation metric for
        explanation methods." arXiv preprint arXiv:2003.08747 (2020).

    """

    @attributes_check
    def __init__(self, *args, **kwargs):

        super().__init__()

        self.args = args
        self.kwargs = kwargs
        self.abs = self.kwargs.get("abs", False)
        self.normalise = self.kwargs.get("normalise", True)
        self.normalise_func = self.kwargs.get("normalise_func", normalise_by_negative)
        self.default_plot_func = Callable
        self.disable_warnings = self.kwargs.get("disable_warnings", False)
        self.segmentation_method = self.kwargs.get("segmentation_method", "slic")
        self.perturb_baseline = self.kwargs.get("perturb_baseline", "mean")
        self.perturb_func = self.kwargs.get(
            "perturb_func", baseline_replacement_by_indices
        )
        self.last_results = []
        self.all_results = []

        # Asserts and warnings.
        if not self.disable_warnings:
            warn_parameterisation(
                metric_name=self.__class__.__name__,
                sensitive_params=(
                    "baseline value 'perturb_baseline' and the method to segment "
                    "the image 'segmentation_method' (including all its associated hyperparameters)"
                ),
                citation=(
                    "Rieger, Laura, and Lars Kai Hansen. 'Irof: a low resource evaluation metric "
                    "for explanation methods.' arXiv preprint arXiv:2003.08747 (2020)"
                ),
            )
            warn_attributions(normalise=self.normalise, abs=self.abs)

    def __call__(
        self,
        model: Union[tf.keras.Model, torch.nn.modules.module.Module],
        x_batch: np.array,
        y_batch: np.array,
        a_batch: Union[np.array, None],
        *args,
        **kwargs,
    ) -> List[float]:
        """
        This implementation represents the main logic of the metric and makes the class object callable.
        It completes batch-wise evaluation of some explanations (a_batch) with respect to some input data
        (x_batch), some output labels (y_batch) and a torch model (model).

        Parameters
            model: a torch model e.g., torchvision.models that is subject to explanation
            x_batch: a np.ndarray which contains the input data that are explained
            y_batch: a np.ndarray which contains the output labels that are explained
            a_batch: a Union[np.ndarray, None] which contains pre-computed attributions i.e., explanations
            args: optional args
            kwargs: optional dict

        Returns
            last_results: a list of float(s) with the evaluation outcome of concerned batch

        Examples
            # Enable GPU.
            >> device = torch.device("cuda:0" if torch.cuda.is_available() else "cpu")

            # Load a pre-trained LeNet classification model (architecture at quantus/helpers/models).
            >> model = LeNet()
            >> model.load_state_dict(torch.load("tutorials/assets/mnist"))

            # Load MNIST datasets and make loaders.
            >> test_set = torchvision.datasets.MNIST(root='./sample_data', download=True)
            >> test_loader = torch.utils.data.DataLoader(test_set, batch_size=24)

            # Load a batch of inputs and outputs to use for XAI evaluation.
            >> x_batch, y_batch = iter(test_loader).next()
            >> x_batch, y_batch = x_batch.cpu().numpy(), y_batch.cpu().numpy()

            # Generate Saliency attributions of the test set batch of the test set.
            >> a_batch_saliency = Saliency(model).attribute(inputs=x_batch, target=y_batch, abs=True).sum(axis=1)
            >> a_batch_saliency = a_batch_saliency.cpu().numpy()

            # Initialise the metric and evaluate explanations by calling the metric instance.
            >> metric = IROF(abs=True, normalise=False)
            >> scores = metric(model=model, x_batch=x_batch, y_batch=y_batch, a_batch=a_batch_saliency, **{}}
        """
        # Wrap the model into an interface
        model = get_wrapped_model(model)
        # Reshape TensorFlow input batch:
        x_batch_s = get_compatible_shape_batch(x_batch)

        # Update kwargs.
        self.nr_channels = kwargs.get("nr_channels", np.shape(x_batch_s)[1])
        self.img_size = kwargs.get("img_size", np.shape(x_batch_s)[-1])
        self.kwargs = {
            **kwargs,
            **{k: v for k, v in self.__dict__.items() if k not in ["args", "kwargs"]},
        }
        self.last_result = []

        if a_batch is None:

            # Asserts.
            explain_func = self.kwargs.get("explain_func", Callable)
            assert_explain_func(explain_func=explain_func)

            # Generate explanations.
            a_batch = explain_func(
                model=model.get_model(),
                inputs=x_batch,
                targets=y_batch,
                **self.kwargs,
            )

        # Asserts.
        assert_attributions(x_batch=x_batch_s, a_batch=a_batch)

        for ix, (x, y, a) in enumerate(zip(x_batch_s, y_batch, a_batch)):

            if self.abs:
                a = np.abs(a)

            if self.normalise:
                a = self.normalise_func(a)

            # Predict on x.
            x_input = model.shape_input(x, self.img_size, self.nr_channels)
            y_pred = float(
                model.predict(x_input, softmax_act=True, **self.kwargs)[:, y]
            )

            # Segment image.
            segments = get_superpixel_segments(
                img=np.moveaxis(x, 0, -1).astype("double"),
                **kwargs,
            )
            nr_segments = segments.max()
            assert_nr_segments(nr_segments=nr_segments)

            # Calculate average attribution of each segment.
            att_segs = np.zeros(nr_segments)
            for i, s in enumerate(range(nr_segments)):
                att_segs[i] = np.mean(a[segments == s])

            # Sort segments based on the mean attribution (descending order).
            s_indices = np.argsort(-att_segs)

            preds = []

            for i_ix, s_ix in enumerate(s_indices):

                # Perturb input by indices of attributions.
                a_ix = np.nonzero(
                    np.repeat((segments == s_ix).flatten(), self.nr_channels)
                )[0]

                x_perturbed = self.perturb_func(
                    img=x.flatten(),
                    **{
                        "indices": a_ix,
                        "perturb_baseline": self.perturb_baseline,
                    },
                )
                assert_perturbation_caused_change(x=x, x_perturbed=x_perturbed)

                # Predict on perturbed input x.
                x_input = model.shape_input(
                    x_perturbed, self.img_size, self.nr_channels
                )
                y_pred_perturb = float(
                    model.predict(x_input, softmax_act=True, **self.kwargs)[:, y]
                )
                # Normalise the scores to be within [0, 1].
                preds.append(float(y_pred_perturb / y_pred))

            # self.last_results.append(1-auc(preds, np.arange(0, len(preds))))
            self.last_results.append(np.trapz(np.array(preds), dx=1.0))

        self.last_results = [np.mean(self.last_results)]

        self.all_results.append(self.last_results)

        return self.last_results

    @property
    def aggregated_score(self):
        """Calculate the area over the curve (AOC) score for several test samples."""
        return [np.mean(results) for results in self.all_results]<|MERGE_RESOLUTION|>--- conflicted
+++ resolved
@@ -1391,28 +1391,10 @@
         for sample, (x, y, a) in enumerate(zip(x_batch_s, y_batch, a_batch)):
 
             # Predict on input.
-<<<<<<< HEAD
             x_input = model.shape_input(x, self.img_size, self.nr_channels)
             y_pred = float(
                 model.predict(x_input, softmax_act=True, **self.kwargs)[:, y]
             )
-=======
-            with torch.no_grad():
-                y_pred = float(
-                    torch.nn.Softmax()(
-                        model(
-                            torch.Tensor(x)
-                            .reshape(
-                                1,
-                                self.nr_channels,
-                                self.img_size,
-                                self.img_size,
-                            )
-                            .to(self.kwargs.get("device", None))
-                        )
-                    )[:, y]
-                )
->>>>>>> 4dda6f53
 
             if self.abs:
                 a = np.abs(a)
