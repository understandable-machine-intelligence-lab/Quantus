"""This module contains the implementation of the Sensitivity-N metric."""

# This file is part of Quantus.
# Quantus is free software: you can redistribute it and/or modify it under the terms of the GNU Lesser General Public License as published by the Free Software Foundation, either version 3 of the License, or (at your option) any later version.
# Quantus is distributed in the hope that it will be useful, but WITHOUT ANY WARRANTY; without even the implied warranty of MERCHANTABILITY or FITNESS FOR A PARTICULAR PURPOSE. See the GNU Lesser General Public License for more details.
# You should have received a copy of the GNU Lesser General Public License along with Quantus. If not, see <https://www.gnu.org/licenses/>.
# Quantus project URL: <https://github.com/understandable-machine-intelligence-lab/Quantus>.

from typing import Any, Callable, Dict, List, Optional, Tuple
import numpy as np


from ..base import PerturbationMetric
from ...helpers import warn_func
from ...helpers import asserts
from ...helpers import utils
from ...helpers import plotting
from ...helpers.model_interface import ModelInterface
from ...helpers.normalise_func import normalise_by_negative
from ...helpers.perturb_func import baseline_replacement_by_indices
from ...helpers.similarity_func import correlation_pearson


class SensitivityN(PerturbationMetric):
    """
    Implementation of Sensitivity-N test by Ancona et al., 2019.

    An attribution method satisfies Sensitivity-n when the sum of the attributions for any subset of features of
    cardinality n is equal to the variation of the output Sc caused removing the features in the subset. The test
    computes the correlation between sum of attributions and delta output.

    Pearson correlation coefficient (PCC) is computed between the sum of the attributions and the variation in the
    target output varying n from one to about 80% of the total number of features, where an average across a thousand
    of samples is reported. Sampling is performed using a uniform probability distribution over the features.

    References:
        1) Ancona, Marco, et al. "Towards better understanding of gradient-based attribution
        methods for deep neural networks." arXiv preprint arXiv:1711.06104 (2017).

    """

    @asserts.attributes_check
    def __init__(
        self,
        similarity_func: Optional[Callable] = None,
        n_max_percentage: float = 0.8,
        features_in_step: int = 1,
        abs: bool = False,
        normalise: bool = True,
        normalise_func: Optional[Callable[[np.ndarray], np.ndarray]] = None,
        normalise_func_kwargs: Optional[Dict[str, Any]] = None,
        perturb_func: Callable = None,
        perturb_baseline: str = "black",
        perturb_func_kwargs: Optional[Dict[str, Any]] = None,
        return_aggregate: bool = True,
        aggregate_func: Optional[Callable] = np.mean,
        default_plot_func: Optional[Callable] = None,
        disable_warnings: bool = False,
        display_progressbar: bool = False,
        **kwargs,
    ):
        """
        Parameters
        ----------
        similarity_func: callable
            Similarity function applied to compare input and perturbed input,
            default=correlation_pearson.
        n_max_percentage: float
            The percentage of features to iteratively evaluatede, fault=0.8.
        features_in_step: integer
            The size of the step, default=1.
        abs: boolean
            Indicates whether absolute operation is applied on the attribution, default=False.
        normalise: boolean
            Indicates whether normalise operation is applied on the attribution, default=True.
        normalise_func: callable
            Attribution normalisation function applied in case normalise=True.
            If normalise_func=None, the default value is used, default=normalise_by_negative.
        normalise_func_kwargs: dict
            Keyword arguments to be passed to normalise_func on call, default={}.
        perturb_func: callable
            Input perturbation function. If None, the default value is used,
            default=baseline_replacement_by_indices.
        perturb_baseline: string
            Indicates the type of baseline: "mean", "random", "uniform", "black" or "white",
            default="black".
        perturb_func_kwargs: dict
            Keyword arguments to be passed to perturb_func, default={}.
        return_aggregate: boolean
            Indicates if an aggregated score should be computed over all instances.
        aggregate_func: callable
            Callable that aggregates the scores given an evaluation call.
        default_plot_func: callable
            Callable that plots the metrics result.
        disable_warnings: boolean
            Indicates whether the warnings are printed, default=False.
        display_progressbar: boolean
            Indicates whether a tqdm-progress-bar is printed, default=False.
        kwargs: optional
            Keyword arguments.
        """
        if normalise_func is None:
            normalise_func = normalise_by_negative

        if perturb_func is None:
            perturb_func = baseline_replacement_by_indices
        perturb_func = perturb_func

        if perturb_func_kwargs is None:
            perturb_func_kwargs = {}
        perturb_func_kwargs["perturb_baseline"] = perturb_baseline

        if default_plot_func is None:
            default_plot_func = plotting.plot_sensitivity_n_experiment

        super().__init__(
            abs=abs,
            normalise=normalise,
            normalise_func=normalise_func,
            normalise_func_kwargs=normalise_func_kwargs,
            perturb_func=perturb_func,
            perturb_func_kwargs=perturb_func_kwargs,
            return_aggregate=return_aggregate,
            aggregate_func=aggregate_func,
            default_plot_func=default_plot_func,
            display_progressbar=display_progressbar,
            disable_warnings=disable_warnings,
            **kwargs,
        )

        # Save metric-specific attributes.
        if similarity_func is None:
            similarity_func = correlation_pearson
        self.similarity_func = similarity_func
        self.n_max_percentage = n_max_percentage
        self.features_in_step = features_in_step

        # Asserts and warnings.
        if not self.disable_warnings:
            warn_func.warn_parameterisation(
                metric_name=self.__class__.__name__,
                sensitive_params=(
                    "baseline value 'perturb_baseline', the patch size for masking "
                    "'patch_size', similarity function 'similarity_func' and the number "
                    "of features to iteratively evaluate 'n_max_percentage'"
                ),
                citation=(
                    "Ancona, Marco, et al. 'Towards better understanding of gradient-based "
                    "attribution methods for deep neural networks.' arXiv preprint "
                    "arXiv:1711.06104 (2017)"
                ),
            )

    def __call__(
        self,
        model,
        x_batch: np.array,
        y_batch: np.array,
        a_batch: Optional[np.ndarray] = None,
        s_batch: Optional[np.ndarray] = None,
        channel_first: Optional[bool] = None,
        explain_func: Optional[Callable] = None,
        explain_func_kwargs: Optional[Dict[str, Any]] = None,
        model_predict_kwargs: Optional[Dict[str, Any]] = None,
        softmax: bool = True,
        device: Optional[str] = None,
        **kwargs,
    ) -> List[float]:
        """
        This implementation represents the main logic of the metric and makes the class object callable.
        It completes instance-wise evaluation of explanations (a_batch) with respect to input data (x_batch),
        output labels (y_batch) and a torch or tensorflow model (model).

        Calls general_preprocess() with all relevant arguments, calls
        () on each instance, and saves results to last_results.
        Calls custom_postprocess() afterwards. Finally returns last_results.

        Parameters
        ----------
        model: Union[torch.nn.Module, tf.keras.Model]
            A torch or tensorflow model that is subject to explanation.
        x_batch: np.ndarray
            A np.ndarray which contains the input data that are explained.
        y_batch: np.ndarray
            A np.ndarray which contains the output labels that are explained.
        a_batch: np.ndarray, optional
            A np.ndarray which contains pre-computed attributions i.e., explanations.
        s_batch: np.ndarray, optional
            A np.ndarray which contains segmentation masks that matches the input.
        channel_first: boolean, optional
            Indicates of the image dimensions are channel first, or channel last.
            Inferred from the input shape if None.
        explain_func: callable
            Callable generating attributions.
        explain_func_kwargs: dict, optional
            Keyword arguments to be passed to explain_func on call.
        model_predict_kwargs: dict, optional
            Keyword arguments to be passed to the model's predict method.
        softmax: boolean
            Indicates whether to use softmax probabilities or logits in model prediction.
            This is used for this __call__ only and won't be saved as attribute. If None, self.softmax is used.
        device: string
            Indicated the device on which a torch.Tensor is or will be allocated: "cpu" or "gpu".
        kwargs: optional
            Keyword arguments.

        Returns
        -------
        last_results: list
            a list of Any with the evaluation scores of the concerned batch.

        Examples:
        --------
            # Minimal imports.
            >> import quantus
            >> from quantus import LeNet
            >> import torch

            # Enable GPU.
            >> device = torch.device("cuda:0" if torch.cuda.is_available() else "cpu")

            # Load a pre-trained LeNet classification model (architecture at quantus/helpers/models).
            >> model = LeNet()
            >> model.load_state_dict(torch.load("tutorials/assets/pytests/mnist_model"))

            # Load MNIST datasets and make loaders.
            >> test_set = torchvision.datasets.MNIST(root='./sample_data', download=True)
            >> test_loader = torch.utils.data.DataLoader(test_set, batch_size=24)

            # Load a batch of inputs and outputs to use for XAI evaluation.
            >> x_batch, y_batch = iter(test_loader).next()
            >> x_batch, y_batch = x_batch.cpu().numpy(), y_batch.cpu().numpy()

            # Generate Saliency attributions of the test set batch of the test set.
            >> a_batch_saliency = Saliency(model).attribute(inputs=x_batch, target=y_batch, abs=True).sum(axis=1)
            >> a_batch_saliency = a_batch_saliency.cpu().numpy()

            # Initialise the metric and evaluate explanations by calling the metric instance.
            >> metric = Metric(abs=True, normalise=False)
            >> scores = metric(model=model, x_batch=x_batch, y_batch=y_batch, a_batch=a_batch_saliency}
        """
        return super().__call__(
            model=model,
            x_batch=x_batch,
            y_batch=y_batch,
            a_batch=a_batch,
            s_batch=s_batch,
            custom_batch=None,
            channel_first=channel_first,
            explain_func=explain_func,
            explain_func_kwargs=explain_func_kwargs,
            softmax=softmax,
            device=device,
            model_predict_kwargs=model_predict_kwargs,
            **kwargs,
        )

    def evaluate_instance(
        self,
        model: ModelInterface,
        x: np.ndarray,
<<<<<<< HEAD
        y: np.ndarray = None,
        a: np.ndarray = None,
        s: np.ndarray = None,
        perturb_func: Callable = None,
        perturb_func_kwargs: Dict = None,
=======
        y: np.ndarray,
        a: np.ndarray,
        s: np.ndarray,
>>>>>>> 5cb29eef
    ) -> Dict[str, List[float]]:
        """
        Evaluate instance gets model and data for a single instance as input and returns the evaluation result.

        Parameters
        ----------
        model: ModelInterface
            A ModelInteface that is subject to explanation.
        x: np.ndarray
            The input to be evaluated on an instance-basis.
        y: np.ndarray
            The output to be evaluated on an instance-basis.
        a: np.ndarray
            The explanation to be evaluated on an instance-basis.
        s: np.ndarray
            The segmentation to be evaluated on an instance-basis.
        perturb_func: callable
            Input perturbation function.
        perturb_func_kwargs: dict, optional
            Keyword arguments to be passed to perturb_func.

        Returns
        -------
            (Dict[str, float]): The evaluation results.
        """

        # Reshape the attributions.
        a = a.flatten()

        # Get indices of sorted attributions (descending).
        a_indices = np.argsort(-a)

        # Predict on x.
        x_input = model.shape_input(x, x.shape, channel_first=True)
        y_pred = float(model.predict(x_input)[:, y])

        att_sums = []
        pred_deltas = []
        x_perturbed = x.copy()

        for i_ix, a_ix in enumerate(a_indices[:: self.features_in_step]):

            # Perturb input by indices of attributions.
            a_ix = a_indices[
                (self.features_in_step * i_ix) : (self.features_in_step * (i_ix + 1))
            ]
            x_perturbed = perturb_func(
                arr=x_perturbed,
                indices=a_ix,
                indexed_axes=self.a_axes,
                **perturb_func_kwargs,
            )
            warn_func.warn_perturbation_caused_no_change(x=x, x_perturbed=x_perturbed)

            # Sum attributions.
            att_sums.append(float(a[a_ix].sum()))

            x_input = model.shape_input(x_perturbed, x.shape, channel_first=True)
            y_pred_perturb = float(model.predict(x_input)[:, y])
            pred_deltas.append(y_pred - y_pred_perturb)

        # Each list-element of self.last_results will be such a dictionary
        # We will unpack that later in custom_postprocess().
        return {"att_sums": att_sums, "pred_deltas": pred_deltas}

    def custom_preprocess(
        self,
        model: ModelInterface,
        x_batch: np.ndarray,
        y_batch: Optional[np.ndarray],
        a_batch: Optional[np.ndarray],
        s_batch: np.ndarray,
        custom_batch: Optional[np.ndarray],
    ) -> None:
        """
        Implementation of custom_preprocess_batch.

        Parameters
        ----------
        model: Union[torch.nn.Module, tf.keras.Model]
            A torch or tensorflow model e.g., torchvision.models that is subject to explanation.
        x_batch: np.ndarray
            A np.ndarray which contains the input data that are explained.
        y_batch: np.ndarray
            A np.ndarray which contains the output labels that are explained.
        a_batch: np.ndarray, optional
            A np.ndarray which contains pre-computed attributions i.e., explanations.
        s_batch: np.ndarray, optional
            A np.ndarray which contains segmentation masks that matches the input.
        custom_batch: any
            Gives flexibility ot the user to use for evaluation, can hold any variable.

        Returns
        -------
        None
        """
        # Asserts.
        asserts.assert_features_in_step(
            features_in_step=self.features_in_step,
            input_shape=x_batch.shape[2:],
        )

    def custom_postprocess(
        self,
        model: ModelInterface,
        x_batch: np.ndarray,
        y_batch: Optional[np.ndarray],
        a_batch: Optional[np.ndarray],
        s_batch: np.ndarray,
<<<<<<< HEAD
        custom_batch: np.ndarray = None,
=======
        *kwargs,
>>>>>>> 5cb29eef
    ) -> None:
        """
        Post-process the evaluation results.

        Parameters
        ----------
        model: Union[torch.nn.Module, tf.keras.Model]
            A torch or tensorflow model e.g., torchvision.models that is subject to explanation.
        x_batch: np.ndarray
            A np.ndarray which contains the input data that are explained.
        y_batch: np.ndarray
            A np.ndarray which contains the output labels that are explained.
        a_batch: np.ndarray, optional
            A np.ndarray which contains pre-computed attributions i.e., explanations.
        s_batch: np.ndarray, optional
            A np.ndarray which contains segmentation masks that matches the input.
<<<<<<< HEAD
        custom_batch: any
            Gives flexibility ot the user to use for evaluation, can hold any variable.
=======
>>>>>>> 5cb29eef

        Returns
        -------
        None
        """
        max_features = int(
            self.n_max_percentage * np.prod(x_batch.shape[2:]) // self.features_in_step
        )

        # Get pred_deltas and att_sums from result list.
        sub_results_pred_deltas = [r["pred_deltas"] for r in self.last_results]
        sub_results_att_sums = [r["att_sums"] for r in self.last_results]

        # Re-arrange sub-lists so that they are sorted by n.
        sub_results_pred_deltas_l = {k: [] for k in range(max_features)}
        sub_results_att_sums_l = {k: [] for k in range(max_features)}

        for k in range(max_features):
            for pred_deltas_instance in sub_results_pred_deltas:
                sub_results_pred_deltas_l[k].append(pred_deltas_instance[k])
            for att_sums_instance in sub_results_att_sums:
                sub_results_att_sums_l[k].append(att_sums_instance[k])

        # Compute the similarity for each n.
        self.last_results = [
            self.similarity_func(
                a=sub_results_att_sums_l[k], b=sub_results_pred_deltas_l[k]
            )
            for k in range(max_features)
        ]<|MERGE_RESOLUTION|>--- conflicted
+++ resolved
@@ -259,17 +259,11 @@
         self,
         model: ModelInterface,
         x: np.ndarray,
-<<<<<<< HEAD
         y: np.ndarray = None,
         a: np.ndarray = None,
         s: np.ndarray = None,
         perturb_func: Callable = None,
         perturb_func_kwargs: Dict = None,
-=======
-        y: np.ndarray,
-        a: np.ndarray,
-        s: np.ndarray,
->>>>>>> 5cb29eef
     ) -> Dict[str, List[float]]:
         """
         Evaluate instance gets model and data for a single instance as input and returns the evaluation result.
@@ -379,11 +373,7 @@
         y_batch: Optional[np.ndarray],
         a_batch: Optional[np.ndarray],
         s_batch: np.ndarray,
-<<<<<<< HEAD
-        custom_batch: np.ndarray = None,
-=======
         *kwargs,
->>>>>>> 5cb29eef
     ) -> None:
         """
         Post-process the evaluation results.
@@ -400,11 +390,6 @@
             A np.ndarray which contains pre-computed attributions i.e., explanations.
         s_batch: np.ndarray, optional
             A np.ndarray which contains segmentation masks that matches the input.
-<<<<<<< HEAD
-        custom_batch: any
-            Gives flexibility ot the user to use for evaluation, can hold any variable.
-=======
->>>>>>> 5cb29eef
 
         Returns
         -------
