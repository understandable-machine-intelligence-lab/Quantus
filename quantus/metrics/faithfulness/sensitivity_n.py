"""This module contains the implementation of the Sensitivity-N metric."""

# This file is part of Quantus.
# Quantus is free software: you can redistribute it and/or modify it under the terms of the GNU Lesser General Public License as published by the Free Software Foundation, either version 3 of the License, or (at your option) any later version.
# Quantus is distributed in the hope that it will be useful, but WITHOUT ANY WARRANTY; without even the implied warranty of MERCHANTABILITY or FITNESS FOR A PARTICULAR PURPOSE. See the GNU Lesser General Public License for more details.
# You should have received a copy of the GNU Lesser General Public License along with Quantus. If not, see <https://www.gnu.org/licenses/>.
# Quantus project URL: <https://github.com/understandable-machine-intelligence-lab/Quantus>.

import sys
from typing import Any, Callable, Dict, List, Optional

import numpy as np
import math

from quantus.functions.normalise_func import normalise_by_max
from quantus.functions.perturb_func import (
    batch_baseline_replacement_by_indices,
<<<<<<< HEAD
    baseline_replacement_by_indices,
=======
>>>>>>> 04420476
)
from quantus.functions.similarity_func import correlation_pearson
from quantus.helpers import asserts, plotting, warn
from quantus.helpers.enums import (
    DataType,
    EvaluationCategory,
    ModelType,
    ScoreDirection,
)
from quantus.helpers.model.model_interface import ModelInterface
from quantus.helpers.perturbation_utils import make_perturb_func
from quantus.metrics.base import Metric

if sys.version_info >= (3, 8):
    from typing import final
else:
    from typing_extensions import final


@final
class BatchSensitivityN(Metric[List[float]]):
    """
    Implementation of Sensitivity-N test by Ancona et al., 2019.

    An attribution method satisfies Sensitivity-n when the sum of the attributions for any subset of features of
    cardinality n is equal to the variation of the output Sc caused removing the features in the subset. The test
    computes the correlation between sum of attributions and delta output.

    Pearson correlation coefficient (PCC) is computed between the sum of the attributions and the variation in the
    target output varying n from one to about 80% of the total number of features, where an average across a thousand
    of samples is reported. Sampling is performed using a uniform probability distribution over the features.

    References:
        1) Marco Ancona et al.: "Towards better understanding of gradient-based attribution
        methods for deep neural networks." ICLR (Poster) (2018).

    Attributes:
        -  _name: The name of the metric.
        - _data_applicability: The data types that the metric implementation currently supports.
        - _models: The model types that this metric can work with.
        - score_direction: How to interpret the scores, whether higher/ lower values are considered better.
        - evaluation_category: What property/ explanation quality that this metric measures.
    """

    name = "Sensitivity-N"
    data_applicability = {DataType.IMAGE, DataType.TIMESERIES, DataType.TABULAR}
    model_applicability = {ModelType.TORCH, ModelType.TF}
    score_direction = ScoreDirection.HIGHER
    evaluation_category = EvaluationCategory.FAITHFULNESS

    def __init__(
        self,
        similarity_func: Optional[Callable] = None,
        n_max_percentage: float = 0.8,
        features_in_step: int = 1,
        abs: bool = False,
        normalise: bool = True,
        normalise_func: Optional[Callable[[np.ndarray], np.ndarray]] = None,
        normalise_func_kwargs: Optional[Dict[str, Any]] = None,
        perturb_func: Callable = None,
        perturb_baseline: str = "black",
        perturb_func_kwargs: Optional[Dict[str, Any]] = None,
        return_aggregate: bool = True,
        aggregate_func: Callable = None,
        default_plot_func: Optional[Callable] = None,
        disable_warnings: bool = False,
        display_progressbar: bool = False,
        **kwargs,
    ):
        """
        Parameters
        ----------
        similarity_func: callable
            Similarity function applied to compare input and perturbed input,
            default=correlation_pearson.
        n_max_percentage: float
            The percentage of features to iteratively evaluatede, fault=0.8.
        features_in_step: integer
            The size of the step, default=1.
        abs: boolean
            Indicates whether absolute operation is applied on the attribution, default=False.
        normalise: boolean
            Indicates whether normalise operation is applied on the attribution, default=True.
        normalise_func: callable
            Attribution normalisation function applied in case normalise=True.
            If normalise_func=None, the default value is used, default=normalise_by_max.
        normalise_func_kwargs: dict
            Keyword arguments to be passed to normalise_func on call, default={}.
        perturb_func: callable
            Input perturbation function. If None, the default value is used,
            default=baseline_replacement_by_indices.
        perturb_baseline: string
            Indicates the type of baseline: "mean", "random", "uniform", "black" or "white",
            default="black".
        perturb_func_kwargs: dict
            Keyword arguments to be passed to perturb_func, default={}.
        return_aggregate: boolean
            Indicates if an aggregated score should be computed over all instances.
        aggregate_func: callable
            Callable that aggregates the scores given an evaluation call.
        default_plot_func: callable
            Callable that plots the metrics result.
        disable_warnings: boolean
            Indicates whether the warnings are printed, default=False.
        display_progressbar: boolean
            Indicates whether a tqdm-progress-bar is printed, default=False.
        kwargs: optional
            Keyword arguments.
        """
        if normalise_func is None:
            normalise_func = normalise_by_max

        if default_plot_func is None:
            default_plot_func = plotting.plot_sensitivity_n_experiment

        super().__init__(
            abs=abs,
            normalise=normalise,
            normalise_func=normalise_func,
            normalise_func_kwargs=normalise_func_kwargs,
            return_aggregate=return_aggregate,
            aggregate_func=aggregate_func,
            default_plot_func=default_plot_func,
            display_progressbar=display_progressbar,
            disable_warnings=disable_warnings,
            **kwargs,
        )

        if perturb_func is None:
            perturb_func = batch_baseline_replacement_by_indices

        # Save metric-specific attributes.
        if similarity_func is None:
            similarity_func = correlation_pearson
        self.similarity_func = similarity_func
        self.n_max_percentage = n_max_percentage
        self.features_in_step = features_in_step
        self.perturb_func = make_perturb_func(
            perturb_func, perturb_func_kwargs, perturb_baseline=perturb_baseline
        )

        # Asserts and warnings.
        if not self.disable_warnings:
            warn.warn_parameterisation(
                metric_name=self.__class__.__name__,
                sensitive_params=(
                    "baseline value 'perturb_baseline', the patch size for masking "
                    "'patch_size', similarity function 'similarity_func' and the number "
                    "of features to iteratively evaluate 'n_max_percentage'"
                ),
                citation=(
                    "Ancona, Marco, et al. 'Towards better understanding of gradient-based "
                    "attribution methods for deep neural networks.' arXiv preprint "
                    "arXiv:1711.06104 (2017)"
                ),
            )

    def __call__(
        self,
        model,
        x_batch: np.ndarray,
        y_batch: np.ndarray,
        a_batch: Optional[np.ndarray] = None,
        s_batch: Optional[np.ndarray] = None,
        channel_first: Optional[bool] = None,
        explain_func: Optional[Callable] = None,
        explain_func_kwargs: Optional[Dict] = None,
        model_predict_kwargs: Optional[Dict] = None,
        softmax: Optional[bool] = True,
        device: Optional[str] = None,
        batch_size: int = 64,
        **kwargs,
    ) -> List[float]:
        """
        This implementation represents the main logic of the metric and makes the class object callable.
        It completes instance-wise evaluation of explanations (a_batch) with respect to input data (x_batch),
        output labels (y_batch) and a torch or tensorflow model (model).

        Calls general_preprocess() with all relevant arguments, calls
        () on each instance, and saves results to evaluation_scores.
        Calls custom_postprocess() afterwards. Finally returns evaluation_scores.

        Parameters
        ----------
        model: torch.nn.Module, tf.keras.Model
            A torch or tensorflow model that is subject to explanation.
        x_batch: np.ndarray
            A np.ndarray which contains the input data that are explained.
        y_batch: np.ndarray
            A np.ndarray which contains the output labels that are explained.
        a_batch: np.ndarray, optional
            A np.ndarray which contains pre-computed attributions i.e., explanations.
        s_batch: np.ndarray, optional
            A np.ndarray which contains segmentation masks that matches the input.
        channel_first: boolean, optional
            Indicates of the image dimensions are channel first, or channel last.
            Inferred from the input shape if None.
        explain_func: callable
            Callable generating attributions.
        explain_func_kwargs: dict, optional
            Keyword arguments to be passed to explain_func on call.
        model_predict_kwargs: dict, optional
            Keyword arguments to be passed to the model's predict method.
        softmax: boolean
            Indicates whether to use softmax probabilities or logits in model prediction.
            This is used for this __call__ only and won't be saved as attribute. If None, self.softmax is used.
        device: string
            Indicated the device on which a torch.Tensor is or will be allocated: "cpu" or "gpu".
        kwargs: optional
            Keyword arguments.

        Returns
        -------
        evaluation_scores: list
            a list of Any with the evaluation scores of the concerned batch.

        Examples:
        --------
            # Minimal imports.
            >> import quantus
            >> from quantus import LeNet
            >> import torch

            # Enable GPU.
            >> device = torch.device("cuda:0" if torch.cuda.is_available() else "cpu")

            # Load a pre-trained LeNet classification model (architecture at quantus/helpers/models).
            >> model = LeNet()
            >> model.load_state_dict(torch.load("tutorials/assets/pytests/mnist_model"))

            # Load MNIST datasets and make loaders.
            >> test_set = torchvision.datasets.MNIST(root='./sample_data', download=True)
            >> test_loader = torch.utils.data.DataLoader(test_set, batch_size=24)

            # Load a batch of inputs and outputs to use for XAI evaluation.
            >> x_batch, y_batch = iter(test_loader).next()
            >> x_batch, y_batch = x_batch.cpu().numpy(), y_batch.cpu().numpy()

            # Generate Saliency attributions of the test set batch of the test set.
            >> a_batch_saliency = Saliency(model).attribute(inputs=x_batch, target=y_batch, abs=True).sum(axis=1)
            >> a_batch_saliency = a_batch_saliency.cpu().numpy()

            # Initialise the metric and evaluate explanations by calling the metric instance.
            >> metric = Metric(abs=True, normalise=False)
            >> scores = metric(model=model, x_batch=x_batch, y_batch=y_batch, a_batch=a_batch_saliency)
        """
        return super().__call__(
            model=model,
            x_batch=x_batch,
            y_batch=y_batch,
            a_batch=a_batch,
            s_batch=s_batch,
            custom_batch=None,
            channel_first=channel_first,
            explain_func=explain_func,
            explain_func_kwargs=explain_func_kwargs,
            softmax=softmax,
            device=device,
            model_predict_kwargs=model_predict_kwargs,
            batch_size=batch_size,
            **kwargs,
        )

    def custom_preprocess(
        self,
        x_batch: np.ndarray,
        **kwargs,
    ) -> None:
        """
        Implementation of custom_preprocess_batch.

        Parameters
        ----------
        x_batch: np.ndarray
            A np.ndarray which contains the input data that are explained.
        kwargs:
            Unused.

        Returns
        -------
        None
        """
        # Asserts.
        asserts.assert_features_in_step(
            features_in_step=self.features_in_step,
            input_shape=x_batch.shape[2:],
        )

    def custom_postprocess(
        self,
        x_batch: np.ndarray,
        **kwargs,
    ) -> None:
        """
        Post-process the evaluation results.

        Parameters
        ----------
        x_batch: np.ndarray
            A np.ndarray which contains the input data that are explained.
        kwargs:
            Unused.

        Returns
        -------
        None
        """
        max_features = int(
            self.n_max_percentage * np.prod(x_batch.shape[2:]) // self.features_in_step
        )

        # Get pred_deltas and att_sums from result list.
        pred_deltas: np.array = self.evaluation_scores[0]["pred_deltas"]
        att_sums: np.array = self.evaluation_scores[0]["att_sums"]

        # Compute the similarity for each n.
        self.evaluation_scores = self.similarity_func(
            a=pred_deltas[:, :max_features].T,
            b=att_sums[:, :max_features].T,
            batched=True,
        )

    def evaluate_batch(
        self,
        model: ModelInterface,
        x_batch: np.ndarray,
        y_batch: np.ndarray,
        a_batch: np.ndarray,
        **kwargs,
    ) -> List[Dict[str, List[float]]]:
        """
        This method performs XAI evaluation on a single batch of explanations.
        For more information on the specific logic, we refer the metric’s initialisation docstring.

        Parameters
        ----------
        model: ModelInterface
            A ModelInteface that is subject to explanation.
        x_batch: np.ndarray
            The input to be evaluated on a batch-basis.
        y_batch: np.ndarray
            The output to be evaluated on a batch-basis.
        a_batch: np.ndarray
            The explanation to be evaluated on a batch-basis.
        kwargs:
            Unused.

        Returns
        -------
        scores_batch:
            The evaluation results.
        """
        # Prepare shapes. Expand a_batch if not the same shape
        if x_batch.shape != a_batch.shape:
            a_batch = np.broadcast_to(a_batch, x_batch.shape)

        # Flatten the attributions.
        batch_size = a_batch.shape[0]
        a_batch = a_batch.reshape(batch_size, -1)
        n_features = a_batch.shape[-1]

        # Get indices of sorted attributions (descending).
        a_indices = np.argsort(-a_batch, axis=1)

        # Predict on x.
        x_input = model.shape_input(
            x_batch, x_batch.shape, channel_first=True, batched=True
        )
        y_pred = model.predict(x_input)[np.arange(batch_size), y_batch]

        n_perturbations = math.ceil(n_features / self.features_in_step)
        pred_deltas = []
        att_sums = []
        x_batch_shape = x_batch.shape
        x_perturbed = x_batch.copy()
        for perturbation_step_index in range(n_perturbations):
            # Perturb input by indices of attributions.
            a_ix = a_indices[
                :,
                perturbation_step_index
                * self.features_in_step : (perturbation_step_index + 1)
                * self.features_in_step,
            ]
            x_perturbed = self.perturb_func(
                arr=x_perturbed.reshape(batch_size, -1),
                indices=a_ix,
            )
            x_perturbed = x_perturbed.reshape(*x_batch_shape)

            # Check if the perturbation caused change
            for x_element, x_perturbed_element in zip(x_batch, x_perturbed):
                warn.warn_perturbation_caused_no_change(
                    x=x_element, x_perturbed=x_perturbed_element
                )

            # Sum attributions.
            att_sums.append(a_batch[np.arange(batch_size)[:, None], a_ix].sum(axis=-1))

            # Predict on perturbed input x.
            x_input = model.shape_input(
                x_perturbed, x_batch.shape, channel_first=True, batched=True
            )
            y_pred_perturb = model.predict(x_input)[np.arange(batch_size), y_batch]
            pred_deltas.append(y_pred - y_pred_perturb)
        pred_deltas = np.stack(pred_deltas, axis=1)
        att_sums = np.stack(att_sums, axis=1)

        # Each list-element of self.evaluation_scores will be such a dictionary
        # We will unpack that later in custom_postprocess().
        return [{"att_sums": att_sums, "pred_deltas": pred_deltas}]


@final
class SensitivityN(Metric[List[float]]):
    """
    Implementation of Sensitivity-N test by Ancona et al., 2019.

    An attribution method satisfies Sensitivity-n when the sum of the attributions for any subset of features of
    cardinality n is equal to the variation of the output Sc caused removing the features in the subset. The test
    computes the correlation between sum of attributions and delta output.

    Pearson correlation coefficient (PCC) is computed between the sum of the attributions and the variation in the
    target output varying n from one to about 80% of the total number of features, where an average across a thousand
    of samples is reported. Sampling is performed using a uniform probability distribution over the features.

    References:
        1) Marco Ancona et al.: "Towards better understanding of gradient-based attribution
        methods for deep neural networks." ICLR (Poster) (2018).

    Attributes:
        -  _name: The name of the metric.
        - _data_applicability: The data types that the metric implementation currently supports.
        - _models: The model types that this metric can work with.
        - score_direction: How to interpret the scores, whether higher/ lower values are considered better.
        - evaluation_category: What property/ explanation quality that this metric measures.
    """

    name = "Sensitivity-N"
    data_applicability = {DataType.IMAGE, DataType.TIMESERIES, DataType.TABULAR}
    model_applicability = {ModelType.TORCH, ModelType.TF}
    score_direction = ScoreDirection.HIGHER
    evaluation_category = EvaluationCategory.FAITHFULNESS

    def __init__(
        self,
        similarity_func: Optional[Callable] = None,
        n_max_percentage: float = 0.8,
        features_in_step: int = 1,
        abs: bool = False,
        normalise: bool = True,
        normalise_func: Optional[Callable[[np.ndarray], np.ndarray]] = None,
        normalise_func_kwargs: Optional[Dict[str, Any]] = None,
        perturb_func: Callable = None,
        perturb_baseline: str = "black",
        perturb_func_kwargs: Optional[Dict[str, Any]] = None,
        return_aggregate: bool = True,
        aggregate_func: Callable = None,
        default_plot_func: Optional[Callable] = None,
        disable_warnings: bool = False,
        display_progressbar: bool = False,
        **kwargs,
    ):
        """
        Parameters
        ----------
        similarity_func: callable
            Similarity function applied to compare input and perturbed input,
            default=correlation_pearson.
        n_max_percentage: float
            The percentage of features to iteratively evaluatede, fault=0.8.
        features_in_step: integer
            The size of the step, default=1.
        abs: boolean
            Indicates whether absolute operation is applied on the attribution, default=False.
        normalise: boolean
            Indicates whether normalise operation is applied on the attribution, default=True.
        normalise_func: callable
            Attribution normalisation function applied in case normalise=True.
            If normalise_func=None, the default value is used, default=normalise_by_max.
        normalise_func_kwargs: dict
            Keyword arguments to be passed to normalise_func on call, default={}.
        perturb_func: callable
            Input perturbation function. If None, the default value is used,
            default=baseline_replacement_by_indices.
        perturb_baseline: string
            Indicates the type of baseline: "mean", "random", "uniform", "black" or "white",
            default="black".
        perturb_func_kwargs: dict
            Keyword arguments to be passed to perturb_func, default={}.
        return_aggregate: boolean
            Indicates if an aggregated score should be computed over all instances.
        aggregate_func: callable
            Callable that aggregates the scores given an evaluation call.
        default_plot_func: callable
            Callable that plots the metrics result.
        disable_warnings: boolean
            Indicates whether the warnings are printed, default=False.
        display_progressbar: boolean
            Indicates whether a tqdm-progress-bar is printed, default=False.
        kwargs: optional
            Keyword arguments.
        """
        if normalise_func is None:
            normalise_func = normalise_by_max

        if default_plot_func is None:
            default_plot_func = plotting.plot_sensitivity_n_experiment

        super().__init__(
            abs=abs,
            normalise=normalise,
            normalise_func=normalise_func,
            normalise_func_kwargs=normalise_func_kwargs,
            return_aggregate=return_aggregate,
            aggregate_func=aggregate_func,
            default_plot_func=default_plot_func,
            display_progressbar=display_progressbar,
            disable_warnings=disable_warnings,
            **kwargs,
        )

        if perturb_func is None:
            perturb_func = batch_baseline_replacement_by_indices

        # Save metric-specific attributes.
        if similarity_func is None:
            similarity_func = correlation_pearson
        self.similarity_func = similarity_func
        self.n_max_percentage = n_max_percentage
        self.features_in_step = features_in_step
        self.perturb_func = make_perturb_func(perturb_func, perturb_func_kwargs, perturb_baseline=perturb_baseline)

        # Asserts and warnings.
        if not self.disable_warnings:
            warn.warn_parameterisation(
                metric_name=self.__class__.__name__,
                sensitive_params=(
                    "baseline value 'perturb_baseline', the patch size for masking "
                    "'patch_size', similarity function 'similarity_func' and the number "
                    "of features to iteratively evaluate 'n_max_percentage'"
                ),
                citation=(
                    "Ancona, Marco, et al. 'Towards better understanding of gradient-based "
                    "attribution methods for deep neural networks.' arXiv preprint "
                    "arXiv:1711.06104 (2017)"
                ),
            )

    def __call__(
        self,
        model,
        x_batch: np.ndarray,
        y_batch: np.ndarray,
        a_batch: Optional[np.ndarray] = None,
        s_batch: Optional[np.ndarray] = None,
        channel_first: Optional[bool] = None,
        explain_func: Optional[Callable] = None,
        explain_func_kwargs: Optional[Dict] = None,
        model_predict_kwargs: Optional[Dict] = None,
        softmax: Optional[bool] = True,
        device: Optional[str] = None,
        batch_size: int = 64,
        **kwargs,
    ) -> List[float]:
        """
        This implementation represents the main logic of the metric and makes the class object callable.
        It completes instance-wise evaluation of explanations (a_batch) with respect to input data (x_batch),
        output labels (y_batch) and a torch or tensorflow model (model).

        Calls general_preprocess() with all relevant arguments, calls
        () on each instance, and saves results to evaluation_scores.
        Calls custom_postprocess() afterwards. Finally returns evaluation_scores.

        Parameters
        ----------
        model: torch.nn.Module, tf.keras.Model
            A torch or tensorflow model that is subject to explanation.
        x_batch: np.ndarray
            A np.ndarray which contains the input data that are explained.
        y_batch: np.ndarray
            A np.ndarray which contains the output labels that are explained.
        a_batch: np.ndarray, optional
            A np.ndarray which contains pre-computed attributions i.e., explanations.
        s_batch: np.ndarray, optional
            A np.ndarray which contains segmentation masks that matches the input.
        channel_first: boolean, optional
            Indicates of the image dimensions are channel first, or channel last.
            Inferred from the input shape if None.
        explain_func: callable
            Callable generating attributions.
        explain_func_kwargs: dict, optional
            Keyword arguments to be passed to explain_func on call.
        model_predict_kwargs: dict, optional
            Keyword arguments to be passed to the model's predict method.
        softmax: boolean
            Indicates whether to use softmax probabilities or logits in model prediction.
            This is used for this __call__ only and won't be saved as attribute. If None, self.softmax is used.
        device: string
            Indicated the device on which a torch.Tensor is or will be allocated: "cpu" or "gpu".
        kwargs: optional
            Keyword arguments.

        Returns
        -------
        evaluation_scores: list
            a list of Any with the evaluation scores of the concerned batch.

        Examples:
        --------
            # Minimal imports.
            >> import quantus
            >> from quantus import LeNet
            >> import torch

            # Enable GPU.
            >> device = torch.device("cuda:0" if torch.cuda.is_available() else "cpu")

            # Load a pre-trained LeNet classification model (architecture at quantus/helpers/models).
            >> model = LeNet()
            >> model.load_state_dict(torch.load("tutorials/assets/pytests/mnist_model"))

            # Load MNIST datasets and make loaders.
            >> test_set = torchvision.datasets.MNIST(root='./sample_data', download=True)
            >> test_loader = torch.utils.data.DataLoader(test_set, batch_size=24)

            # Load a batch of inputs and outputs to use for XAI evaluation.
            >> x_batch, y_batch = iter(test_loader).next()
            >> x_batch, y_batch = x_batch.cpu().numpy(), y_batch.cpu().numpy()

            # Generate Saliency attributions of the test set batch of the test set.
            >> a_batch_saliency = Saliency(model).attribute(inputs=x_batch, target=y_batch, abs=True).sum(axis=1)
            >> a_batch_saliency = a_batch_saliency.cpu().numpy()

            # Initialise the metric and evaluate explanations by calling the metric instance.
            >> metric = Metric(abs=True, normalise=False)
            >> scores = metric(model=model, x_batch=x_batch, y_batch=y_batch, a_batch=a_batch_saliency)
        """
        return super().__call__(
            model=model,
            x_batch=x_batch,
            y_batch=y_batch,
            a_batch=a_batch,
            s_batch=s_batch,
            custom_batch=None,
            channel_first=channel_first,
            explain_func=explain_func,
            explain_func_kwargs=explain_func_kwargs,
            softmax=softmax,
            device=device,
            model_predict_kwargs=model_predict_kwargs,
            batch_size=batch_size,
            **kwargs,
        )

    def custom_preprocess(
        self,
        x_batch: np.ndarray,
        **kwargs,
    ) -> None:
        """
        Implementation of custom_preprocess_batch.

        Parameters
        ----------
        x_batch: np.ndarray
            A np.ndarray which contains the input data that are explained.
        kwargs:
            Unused.

        Returns
        -------
        None
        """
        # Asserts.
        asserts.assert_features_in_step(
            features_in_step=self.features_in_step,
            input_shape=x_batch.shape[2:],
        )

    def custom_postprocess(
        self,
        x_batch: np.ndarray,
        **kwargs,
    ) -> None:
        """
        Post-process the evaluation results.

        Parameters
        ----------
        x_batch: np.ndarray
            A np.ndarray which contains the input data that are explained.
        kwargs:
            Unused.

        Returns
        -------
        None
        """
        max_features = int(self.n_max_percentage * np.prod(x_batch.shape[2:]) // self.features_in_step)

        # Get pred_deltas and att_sums from result list.
        pred_deltas: np.array = self.evaluation_scores[0]["pred_deltas"]
        att_sums: np.array = self.evaluation_scores[0]["att_sums"]

        # Compute the similarity for each n.
        self.evaluation_scores = self.similarity_func(
            a=pred_deltas[:, :max_features].T,
            b=att_sums[:, :max_features].T,
            batched=True,
        )

    def evaluate_batch(
        self,
        model: ModelInterface,
        x_batch: np.ndarray,
        y_batch: np.ndarray,
        a_batch: np.ndarray,
        **kwargs,
    ) -> List[Dict[str, List[float]]]:
        """
        This method performs XAI evaluation on a single batch of explanations.
        For more information on the specific logic, we refer the metric’s initialisation docstring.

        Parameters
        ----------
        model: ModelInterface
            A ModelInteface that is subject to explanation.
        x_batch: np.ndarray
            The input to be evaluated on a batch-basis.
        y_batch: np.ndarray
            The output to be evaluated on a batch-basis.
        a_batch: np.ndarray
            The explanation to be evaluated on a batch-basis.
        kwargs:
            Unused.

        Returns
        -------
        scores_batch:
            The evaluation results.
        """
        # Prepare shapes. Expand a_batch if not the same shape
        if x_batch.shape != a_batch.shape:
            a_batch = np.broadcast_to(a_batch, x_batch.shape)

        # Flatten the attributions.
        batch_size = a_batch.shape[0]
        a_batch = a_batch.reshape(batch_size, -1)
        n_features = a_batch.shape[-1]

        # Get indices of sorted attributions (descending).
        a_indices = np.argsort(-a_batch, axis=1)

        # Predict on x.
        x_input = model.shape_input(x_batch, x_batch.shape, channel_first=True, batched=True)
        y_pred = model.predict(x_input)[np.arange(batch_size), y_batch]

        n_perturbations = math.ceil(n_features / self.features_in_step)
        pred_deltas = []
        att_sums = []
        x_batch_shape = x_batch.shape
        x_perturbed = x_batch.copy()
        for perturbation_step_index in range(n_perturbations):
            # Perturb input by indices of attributions.
            a_ix = a_indices[
                :,
                perturbation_step_index * self.features_in_step : (perturbation_step_index + 1) * self.features_in_step,
            ]
            x_perturbed = self.perturb_func(
                arr=x_perturbed.reshape(batch_size, -1),
                indices=a_ix,
            )
            x_perturbed = x_perturbed.reshape(*x_batch_shape)

            # Check if the perturbation caused change
            for x_element, x_perturbed_element in zip(x_batch, x_perturbed):
                warn.warn_perturbation_caused_no_change(x=x_element, x_perturbed=x_perturbed_element)

            # Sum attributions.
            att_sums.append(a_batch[np.arange(batch_size)[:, None], a_ix].sum(axis=-1))

            # Predict on perturbed input x.
            x_input = model.shape_input(x_perturbed, x_batch.shape, channel_first=True, batched=True)
            y_pred_perturb = model.predict(x_input)[np.arange(batch_size), y_batch]
            pred_deltas.append(y_pred - y_pred_perturb)
        pred_deltas = np.stack(pred_deltas, axis=1)
        att_sums = np.stack(att_sums, axis=1)

        # Each list-element of self.evaluation_scores will be such a dictionary
        # We will unpack that later in custom_postprocess().
        return [{"att_sums": att_sums, "pred_deltas": pred_deltas}]<|MERGE_RESOLUTION|>--- conflicted
+++ resolved
@@ -15,10 +15,6 @@
 from quantus.functions.normalise_func import normalise_by_max
 from quantus.functions.perturb_func import (
     batch_baseline_replacement_by_indices,
-<<<<<<< HEAD
-    baseline_replacement_by_indices,
-=======
->>>>>>> 04420476
 )
 from quantus.functions.similarity_func import correlation_pearson
 from quantus.helpers import asserts, plotting, warn
@@ -156,9 +152,7 @@
         self.similarity_func = similarity_func
         self.n_max_percentage = n_max_percentage
         self.features_in_step = features_in_step
-        self.perturb_func = make_perturb_func(
-            perturb_func, perturb_func_kwargs, perturb_baseline=perturb_baseline
-        )
+        self.perturb_func = make_perturb_func(perturb_func, perturb_func_kwargs, perturb_baseline=perturb_baseline)
 
         # Asserts and warnings.
         if not self.disable_warnings:
@@ -326,9 +320,7 @@
         -------
         None
         """
-        max_features = int(
-            self.n_max_percentage * np.prod(x_batch.shape[2:]) // self.features_in_step
-        )
+        max_features = int(self.n_max_percentage * np.prod(x_batch.shape[2:]) // self.features_in_step)
 
         # Get pred_deltas and att_sums from result list.
         pred_deltas: np.array = self.evaluation_scores[0]["pred_deltas"]
@@ -384,9 +376,7 @@
         a_indices = np.argsort(-a_batch, axis=1)
 
         # Predict on x.
-        x_input = model.shape_input(
-            x_batch, x_batch.shape, channel_first=True, batched=True
-        )
+        x_input = model.shape_input(x_batch, x_batch.shape, channel_first=True, batched=True)
         y_pred = model.predict(x_input)[np.arange(batch_size), y_batch]
 
         n_perturbations = math.ceil(n_features / self.features_in_step)
@@ -398,9 +388,7 @@
             # Perturb input by indices of attributions.
             a_ix = a_indices[
                 :,
-                perturbation_step_index
-                * self.features_in_step : (perturbation_step_index + 1)
-                * self.features_in_step,
+                perturbation_step_index * self.features_in_step : (perturbation_step_index + 1) * self.features_in_step,
             ]
             x_perturbed = self.perturb_func(
                 arr=x_perturbed.reshape(batch_size, -1),
@@ -410,17 +398,13 @@
 
             # Check if the perturbation caused change
             for x_element, x_perturbed_element in zip(x_batch, x_perturbed):
-                warn.warn_perturbation_caused_no_change(
-                    x=x_element, x_perturbed=x_perturbed_element
-                )
+                warn.warn_perturbation_caused_no_change(x=x_element, x_perturbed=x_perturbed_element)
 
             # Sum attributions.
             att_sums.append(a_batch[np.arange(batch_size)[:, None], a_ix].sum(axis=-1))
 
             # Predict on perturbed input x.
-            x_input = model.shape_input(
-                x_perturbed, x_batch.shape, channel_first=True, batched=True
-            )
+            x_input = model.shape_input(x_perturbed, x_batch.shape, channel_first=True, batched=True)
             y_pred_perturb = model.predict(x_input)[np.arange(batch_size), y_batch]
             pred_deltas.append(y_pred - y_pred_perturb)
         pred_deltas = np.stack(pred_deltas, axis=1)
