"""This module contains the implementation of the Monotonicity metric."""

# This file is part of Quantus.
# Quantus is free software: you can redistribute it and/or modify it under the terms of the GNU Lesser General Public License as published by the Free Software Foundation, either version 3 of the License, or (at your option) any later version.
# Quantus is distributed in the hope that it will be useful, but WITHOUT ANY WARRANTY; without even the implied warranty of MERCHANTABILITY or FITNESS FOR A PARTICULAR PURPOSE. See the GNU Lesser General Public License for more details.
# You should have received a copy of the GNU Lesser General Public License along with Quantus. If not, see <https://www.gnu.org/licenses/>.
# Quantus project URL: <https://github.com/understandable-machine-intelligence-lab/Quantus>.

from typing import Any, Callable, Dict, List, Optional, Tuple

import numpy as np

from quantus.helpers import warn
from quantus.helpers import asserts
from quantus.helpers.model.model_interface import ModelInterface
from quantus.functions.normalise_func import normalise_by_max
from quantus.functions.perturb_func import baseline_replacement_by_indices
from quantus.functions.similarity_func import correlation_spearman
from quantus.metrics.base import PerturbationMetric


class MonotonicityCorrelation(PerturbationMetric):
    """
    Implementation of Monotonicity Correlation metric by Nguyen at el., 2020.

    Monotonicity measures the (Spearman’s) correlation coefficient of the absolute values of the attributions
    and the uncertainty in probability estimation. The paper argues that if attributions are not monotonic
    then they are not providing the correct importance of the feature.

    References:
        1) An-phi Nguyen and María Rodríguez Martínez.: "On quantitative aspects of model
        interpretability." arXiv preprint arXiv:2007.07584 (2020).
    """

    @asserts.attributes_check
    def __init__(
        self,
        similarity_func: Optional[Callable] = None,
        eps: float = 1e-5,
        nr_samples: int = 100,
        features_in_step: int = 1,
        abs: bool = True,
        normalise: bool = True,
        normalise_func: Optional[Callable[[np.ndarray], np.ndarray]] = None,
        normalise_func_kwargs: Optional[Dict[str, Any]] = None,
        perturb_func: Callable = None,
        perturb_baseline: str = "uniform",
        perturb_func_kwargs: Optional[Dict[str, Any]] = None,
        return_aggregate: bool = False,
        aggregate_func: Optional[Callable] = np.mean,
        default_plot_func: Optional[Callable] = None,
        disable_warnings: bool = False,
        display_progressbar: bool = False,
        **kwargs,
    ):
        """
        Parameters
        ----------
        similarity_func: callable
            Similarity function applied to compare input and perturbed input.
            If None, the default value is used, default=correlation_spearman.
        eps: float
            Attributions threshold, default=1e-5.
        nr_samples: integer
            The number of samples to iterate over, default=100.
        features_in_step: integer
            The size of the step, default=1.
        abs: boolean
            Indicates whether absolute operation is applied on the attribution, default=True.
        normalise: boolean
            Indicates whether normalise operation is applied on the attribution, default=True.
        normalise_func: callable
            Attribution normalisation function applied in case normalise=True.
            If normalise_func=None, the default value is used, default=normalise_by_max.
        normalise_func_kwargs: dict
            Keyword arguments to be passed to normalise_func on call, default={}.
        perturb_func: callable
            Input perturbation function. If None, the default value is used,
            default=baseline_replacement_by_indices.
        perturb_baseline: string
            Indicates the type of baseline: "mean", "random", "uniform", "black" or "white",
            default="uniform".
        perturb_func_kwargs: dict
            Keyword arguments to be passed to perturb_func, default={}.
        return_aggregate: boolean
            Indicates if an aggregated score should be computed over all instances.
        aggregate_func: callable
            Callable that aggregates the scores given an evaluation call.
        default_plot_func: callable
            Callable that plots the metrics result.
        disable_warnings: boolean
            Indicates whether the warnings are printed, default=False.
        display_progressbar: boolean
            Indicates whether a tqdm-progress-bar is printed, default=False.
        kwargs: optional
            Keyword arguments.
        """
        if normalise_func is None:
            normalise_func = normalise_by_max

        if perturb_func is None:
            perturb_func = baseline_replacement_by_indices
        perturb_func = perturb_func

        if perturb_func_kwargs is None:
            perturb_func_kwargs = {}
        perturb_func_kwargs["perturb_baseline"] = perturb_baseline

        super().__init__(
            abs=abs,
            normalise=normalise,
            normalise_func=normalise_func,
            normalise_func_kwargs=normalise_func_kwargs,
            perturb_func=perturb_func,
            perturb_func_kwargs=perturb_func_kwargs,
            return_aggregate=return_aggregate,
            aggregate_func=aggregate_func,
            default_plot_func=default_plot_func,
            display_progressbar=display_progressbar,
            disable_warnings=disable_warnings,
            **kwargs,
        )

        # Save metric-specific attributes.
        if similarity_func is None:
            similarity_func = correlation_spearman
        self.similarity_func = similarity_func

        self.eps = eps
        self.nr_samples = nr_samples
        self.features_in_step = features_in_step

        # Asserts and warnings.
        if not self.disable_warnings:
            warn.warn_parameterisation(
                metric_name=self.__class__.__name__,
                sensitive_params=(
                    "baseline value 'perturb_baseline', threshold value 'eps' and number "
                    "of samples to iterate over 'nr_samples'"
                ),
                citation=(
                    "Nguyen, An-phi, and María Rodríguez Martínez. 'On quantitative aspects of "
                    "model interpretability.' arXiv preprint arXiv:2007.07584 (2020)"
                ),
            )

    def __call__(
        self,
        model,
        x_batch: np.array,
        y_batch: np.array,
        a_batch: Optional[np.ndarray] = None,
        s_batch: Optional[np.ndarray] = None,
        custom_batch: Optional[np.ndarray] = None,
        channel_first: Optional[bool] = None,
        explain_func: Optional[Callable] = None,
        explain_func_kwargs: Optional[Dict[str, Any]] = None,
        model_predict_kwargs: Optional[Dict[str, Any]] = None,
        softmax: bool = True,
        device: Optional[str] = None,
        **kwargs,
    ) -> List[float]:
        """
        This implementation represents the main logic of the metric and makes the class object callable.
        It completes instance-wise evaluation of explanations (a_batch) with respect to input data (x_batch),
        output labels (y_batch) and a torch or tensorflow model (model).

        Calls general_preprocess() with all relevant arguments, calls
        () on each instance, and saves results to last_results.
        Calls custom_postprocess() afterwards. Finally returns last_results.

        Parameters
        ----------
        model: torch.nn.Module, tf.keras.Model
            A torch or tensorflow model that is subject to explanation.
        x_batch: np.ndarray
            A np.ndarray which contains the input data that are explained.
        y_batch: np.ndarray
            A np.ndarray which contains the output labels that are explained.
        a_batch: np.ndarray, optional
            A np.ndarray which contains pre-computed attributions i.e., explanations.
        s_batch: np.ndarray, optional
            A np.ndarray which contains segmentation masks that matches the input.
        channel_first: boolean, optional
            Indicates of the image dimensions are channel first, or channel last.
            Inferred from the input shape if None.
        explain_func: callable
            Callable generating attributions.
        explain_func_kwargs: dict, optional
            Keyword arguments to be passed to explain_func on call.
        model_predict_kwargs: dict, optional
            Keyword arguments to be passed to the model's predict method.
        softmax: boolean
            Indicates whether to use softmax probabilities or logits in model prediction.
            This is used for this __call__ only and won't be saved as attribute. If None, self.softmax is used.
        device: string
            Indicated the device on which a torch.Tensor is or will be allocated: "cpu" or "gpu".
        custom_batch: any
            Any object that can be passed to the evaluation process.
            Gives flexibility to the user to adapt for implementing their own metric.
        kwargs: optional
            Keyword arguments.

        Returns
        -------
        last_results: list
            a list of Any with the evaluation scores of the concerned batch.

        Examples:
        --------
            # Minimal imports.
            >> import quantus
            >> from quantus import LeNet
            >> import torch

            # Enable GPU.
            >> device = torch.device("cuda:0" if torch.cuda.is_available() else "cpu")

            # Load a pre-trained LeNet classification model (architecture at quantus/helpers/models).
            >> model = LeNet()
            >> model.load_state_dict(torch.load("tutorials/assets/pytests/mnist_model"))

            # Load MNIST datasets and make loaders.
            >> test_set = torchvision.datasets.MNIST(root='./sample_data', download=True)
            >> test_loader = torch.utils.data.DataLoader(test_set, batch_size=24)

            # Load a batch of inputs and outputs to use for XAI evaluation.
            >> x_batch, y_batch = iter(test_loader).next()
            >> x_batch, y_batch = x_batch.cpu().numpy(), y_batch.cpu().numpy()

            # Generate Saliency attributions of the test set batch of the test set.
            >> a_batch_saliency = Saliency(model).attribute(inputs=x_batch, target=y_batch, abs=True).sum(axis=1)
            >> a_batch_saliency = a_batch_saliency.cpu().numpy()

            # Initialise the metric and evaluate explanations by calling the metric instance.
            >> metric = Metric(abs=True, normalise=False)
            >> scores = metric(model=model, x_batch=x_batch, y_batch=y_batch, a_batch=a_batch_saliency}
        """
        return super().__call__(
            model=model,
            x_batch=x_batch,
            y_batch=y_batch,
            a_batch=a_batch,
            s_batch=s_batch,
            custom_batch=custom_batch,
            channel_first=channel_first,
            explain_func=explain_func,
            explain_func_kwargs=explain_func_kwargs,
            softmax=softmax,
            device=device,
            model_predict_kwargs=model_predict_kwargs,
            **kwargs,
        )

    def evaluate_instance(
        self,
        model: ModelInterface,
        x: np.ndarray,
        y: np.ndarray,
        a: np.ndarray,
        s: np.ndarray,
    ) -> float:
        """
        Evaluate instance gets model and data for a single instance as input and returns the evaluation result.

        Parameters
        ----------
        model: ModelInterface
            A ModelInteface that is subject to explanation.
        x: np.ndarray
            The input to be evaluated on an instance-basis.
        y: np.ndarray
            The output to be evaluated on an instance-basis.
        a: np.ndarray
            The explanation to be evaluated on an instance-basis.
        s: np.ndarray
            The segmentation to be evaluated on an instance-basis.

        Returns
        -------
        float
            The evaluation results.
        """
        # Predict on input x.
        x_input = model.shape_input(x, x.shape, channel_first=True)
        y_pred = float(model.predict(x_input)[:, y])

        inv_pred = 1.0 if np.abs(y_pred) < self.eps else 1.0 / np.abs(y_pred)
        inv_pred = inv_pred ** 2

        # Reshape attributions.
        a = a.flatten()

        # Get indices of sorted attributions (ascending).
        a_indices = np.argsort(a)

        n_perturbations = len(range(0, len(a_indices), self.features_in_step))
        atts = [None for _ in range(n_perturbations)]
        vars = [None for _ in range(n_perturbations)]

        for i_ix, a_ix in enumerate(a_indices[:: self.features_in_step]):

            # Perturb input by indices of attributions.
            a_ix = a_indices[
                (self.features_in_step * i_ix) : (self.features_in_step * (i_ix + 1))
            ]

            y_pred_perturbs = []

            for s_ix in range(self.nr_samples):

                x_perturbed = self.perturb_func(
                    arr=x,
                    indices=a_ix,
                    indexed_axes=self.a_axes,
                    **self.perturb_func_kwargs,
                )
                warn.warn_perturbation_caused_no_change(x=x, x_perturbed=x_perturbed)

                # Predict on perturbed input x.
                x_input = model.shape_input(x_perturbed, x.shape, channel_first=True)
                y_pred_perturb = float(model.predict(x_input)[:, y])
                y_pred_perturbs.append(y_pred_perturb)

            vars[i_ix] = float(
                np.mean((np.array(y_pred_perturbs) - np.array(y_pred)) ** 2) * inv_pred
            )
            atts[i_ix] = float(sum(a[a_ix]))

        return self.similarity_func(a=atts, b=vars)

    def custom_preprocess(
        self,
        model: ModelInterface,
        x_batch: np.ndarray,
        y_batch: Optional[np.ndarray],
        a_batch: Optional[np.ndarray],
        s_batch: np.ndarray,
        custom_batch: Optional[np.ndarray] = None,
    ) -> None:
        """
        Implementation of custom_preprocess_batch.

        Parameters
        ----------
        model: torch.nn.Module, tf.keras.Model
            A torch or tensorflow model e.g., torchvision.models that is subject to explanation.
        x_batch: np.ndarray
            A np.ndarray which contains the input data that are explained.
        y_batch: np.ndarray
            A np.ndarray which contains the output labels that are explained.
        a_batch: np.ndarray, optional
            A np.ndarray which contains pre-computed attributions i.e., explanations.
        s_batch: np.ndarray, optional
            A np.ndarray which contains segmentation masks that matches the input.
        custom_batch: any
            Gives flexibility ot the user to use for evaluation, can hold any variable.

        Returns
        -------
        None
        """
        # Asserts.
        asserts.assert_features_in_step(
<<<<<<< HEAD
            features_in_step=self.features_in_step, input_shape=x_batch.shape[2:],
        )

        return (
            model,
            x_batch,
            y_batch,
            a_batch,
            s_batch,
            custom_batch,
            custom_preprocess_batch,
=======
            features_in_step=self.features_in_step,
            input_shape=x_batch.shape[2:],
>>>>>>> 5b7d56d8
        )<|MERGE_RESOLUTION|>--- conflicted
+++ resolved
@@ -362,20 +362,6 @@
         """
         # Asserts.
         asserts.assert_features_in_step(
-<<<<<<< HEAD
-            features_in_step=self.features_in_step, input_shape=x_batch.shape[2:],
-        )
-
-        return (
-            model,
-            x_batch,
-            y_batch,
-            a_batch,
-            s_batch,
-            custom_batch,
-            custom_preprocess_batch,
-=======
             features_in_step=self.features_in_step,
             input_shape=x_batch.shape[2:],
->>>>>>> 5b7d56d8
         )