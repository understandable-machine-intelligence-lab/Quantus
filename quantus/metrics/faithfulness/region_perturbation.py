"""This module contains the implementation of the Region Perturbation metric."""

# This file is part of Quantus.
# Quantus is free software: you can redistribute it and/or modify it under the terms of the GNU Lesser General Public License as published by the Free Software Foundation, either version 3 of the License, or (at your option) any later version.
# Quantus is distributed in the hope that it will be useful, but WITHOUT ANY WARRANTY; without even the implied warranty of MERCHANTABILITY or FITNESS FOR A PARTICULAR PURPOSE. See the GNU Lesser General Public License for more details.
# You should have received a copy of the GNU Lesser General Public License along with Quantus. If not, see <https://www.gnu.org/licenses/>.
# Quantus project URL: <https://github.com/understandable-machine-intelligence-lab/Quantus>.

import itertools
import sys
from typing import Any, Callable, Dict, List, Optional

import numpy as np

from quantus.functions.perturb_func import baseline_replacement_by_indices
from quantus.helpers import asserts, plotting, utils, warn
from quantus.helpers.enums import (
    DataType,
    EvaluationCategory,
    ModelType,
    ScoreDirection,
)
from quantus.helpers.model.model_interface import ModelInterface
from quantus.helpers.perturbation_utils import make_perturb_func
from quantus.metrics.base import Metric

if sys.version_info >= (3, 8):
    from typing import final
else:
    from typing_extensions import final


@final
class RegionPerturbation(Metric[List[float]]):
    """
    Implementation of Region Perturbation by Samek et al., 2015.

    Consider a greedy iterative procedure that consists of measuring how the class
    encoded in the image (e.g. as measured by the function f) disappears when we
    progressively remove information from the image x, a process referred to as
    region perturbation, at the specified locations.

    Assumptions:
        - The original metric definition relies on image-patch functionality. Therefore, only apply the
        metric to 3-dimensional (image) data. To extend the applicablity to other data domains,
        adjustments to the current implementation might be necessary.

    References:
        1) Wojciech Samek et al.: "Evaluating the visualization of what a deep
        neural network has learned." IEEE transactions on neural networks and
        learning systems 28.11 (2016): 2660-2673.

    Attributes:
        -  _name: The name of the metric.
        - _data_applicability: The data types that the metric implementation currently supports.
        - _models: The model types that this metric can work with.
        - score_direction: How to interpret the scores, whether higher/ lower values are considered better.
        - evaluation_category: What property/ explanation quality that this metric measures.
    """

    name = "Region-Perturbation"
    data_applicability = {DataType.IMAGE}
    model_applicability = {ModelType.TORCH, ModelType.TF}
    score_direction = ScoreDirection.LOWER
    evaluation_category = EvaluationCategory.FAITHFULNESS

    def __init__(
        self,
        patch_size: int = 8,
        order: str = "morf",
        regions_evaluation: int = 100,
        abs: bool = False,
        normalise: bool = True,
        normalise_func: Optional[Callable[[np.ndarray], np.ndarray]] = None,
        normalise_func_kwargs: Optional[Dict[str, Any]] = None,
        perturb_func: Optional[Callable] = None,
        perturb_baseline: str = "black",
        perturb_func_kwargs: Optional[Dict[str, Any]] = None,
        inverse_estimation: Optional[bool] = None,
        return_aggregate: bool = False,
        aggregate_func: Optional[Callable] = None,
        default_plot_func: Optional[Callable] = None,
        disable_warnings: bool = False,
        display_progressbar: bool = False,
        **kwargs,
    ):
        """
        Parameters
        ----------
        patch_size: integer
            The patch size for masking, default=8.
        regions_evaluation: integer
            The number of regions to evaluate, default=100.
        order: string
            Indicates whether attributions are ordered randomly ("random"),
                according to the most relevant first ("morf"), or least relevant first ("lerf"), default="morf".
        abs: boolean
            Indicates whether absolute operation is applied on the attribution, default=False.
        normalise: boolean
            Indicates whether normalise operation is applied on the attribution, default=True.
        normalise_func: callable
            Attribution normalisation function applied in case normalise=True.
            If normalise_func=None, the default value is used, default=normalise_by_max.
        normalise_func_kwargs: dict
            Keyword arguments to be passed to normalise_func on call, default={}.
        perturb_func: callable
            Input perturbation function. If None, the default value is used,
            default=baseline_replacement_by_indices.
        perturb_baseline: string
            Indicates the type of baseline: "mean", "random", "uniform", "black" or "white",
            default="black".
        perturb_func_kwargs: dict
            Keyword arguments to be passed to perturb_func, default={}.
        return_aggregate: boolean
            Indicates if an aggregated score should be computed over all instances.
        aggregate_func: callable
            Callable that aggregates the scores given an evaluation call.
        default_plot_func: callable
            Callable that plots the metrics result.
        disable_warnings: boolean
            Indicates whether the warnings are printed, default=False.
        display_progressbar: boolean
            Indicates whether a tqdm-progress-bar is printed, default=False.
        kwargs: optional
            Keyword arguments.
        """
        if default_plot_func is None:
            default_plot_func = plotting.plot_region_perturbation_experiment

        super().__init__(
            abs=abs,
            normalise=normalise,
            normalise_func=normalise_func,
            normalise_func_kwargs=normalise_func_kwargs,
            return_aggregate=return_aggregate,
            aggregate_func=aggregate_func,
            default_plot_func=default_plot_func,
            display_progressbar=display_progressbar,
            disable_warnings=disable_warnings,
            **kwargs,
        )

        if perturb_func is None:
            perturb_func = baseline_replacement_by_indices

        # Save metric-specific attributes.
        self.patch_size = patch_size
        self.order = order.lower()
        self.regions_evaluation = regions_evaluation
<<<<<<< HEAD
        self.inverse_estimation = inverse_estimation
=======
        self.perturb_func = make_perturb_func(
            perturb_func, perturb_func_kwargs, perturb_baseline=perturb_baseline
        )
>>>>>>> cfb980fb

        # Asserts and warnings.
        asserts.assert_attributions_order(order=self.order)
        if isinstance(self.inverse_estimation, bool):
            assert self.order in ["morf", "lerf"], "Inverse estimation assumes order is either 'morf' and 'lerf'.

        if not self.disable_warnings:
            warn.warn_parameterisation(
                metric_name=self.__class__.__name__,
                sensitive_params=(
                    "baseline value 'perturb_baseline'"
                    ", the patch size for masking 'patch_size'"
                    " and number of regions to evaluate 'regions_evaluation'"
                ),
                data_domain_applicability=(
                    f"Also, the current implementation only works for 3-dimensional (image) data."
                ),
                citation=(
                    "Samek, Wojciech, et al. 'Evaluating the visualization of what a deep"
                    " neural network has learned.' IEEE transactions on neural networks and"
                    " learning systems 28.11 (2016): 2660-2673"
                ),
            )

    def __call__(
        self,
        model,
        x_batch: np.ndarray,
        y_batch: np.ndarray,
        a_batch: Optional[np.ndarray] = None,
        s_batch: Optional[np.ndarray] = None,
        channel_first: Optional[bool] = None,
        explain_func: Optional[Callable] = None,
        explain_func_kwargs: Optional[Dict] = None,
        model_predict_kwargs: Optional[Dict] = None,
        softmax: Optional[bool] = True,
        device: Optional[str] = None,
        batch_size: int = 64,
        **kwargs,
    ) -> List[float]:
        """
        This implementation represents the main logic of the metric and makes the class object callable.
        It completes instance-wise evaluation of explanations (a_batch) with respect to input data (x_batch),
        output labels (y_batch) and a torch or tensorflow model (model).

        Calls general_preprocess() with all relevant arguments, calls
        () on each instance, and saves results to evaluation_scores.
        Calls custom_postprocess() afterwards. Finally returns evaluation_scores.

        Parameters
        ----------
        model: torch.nn.Module, tf.keras.Model
            A torch or tensorflow model that is subject to explanation.
        x_batch: np.ndarray
            A np.ndarray which contains the input data that are explained.
        y_batch: np.ndarray
            A np.ndarray which contains the output labels that are explained.
        a_batch: np.ndarray, optional
            A np.ndarray which contains pre-computed attributions i.e., explanations.
        s_batch: np.ndarray, optional
            A np.ndarray which contains segmentation masks that matches the input.
        channel_first: boolean, optional
            Indicates of the image dimensions are channel first, or channel last.
            Inferred from the input shape if None.
        explain_func: callable
            Callable generating attributions.
        explain_func_kwargs: dict, optional
            Keyword arguments to be passed to explain_func on call.
        model_predict_kwargs: dict, optional
            Keyword arguments to be passed to the model's predict method.
        softmax: boolean
            Indicates whether to use softmax probabilities or logits in model prediction.
            This is used for this __call__ only and won't be saved as attribute. If None, self.softmax is used.
        device: string
            Indicated the device on which a torch.Tensor is or will be allocated: "cpu" or "gpu".
        kwargs: optional
            Keyword arguments.

        Returns
        -------
        evaluation_scores: list
            a list of Any with the evaluation scores of the concerned batch.

        Examples:
        --------
            # Minimal imports.
            >> import quantus
            >> from quantus import LeNet
            >> import torch

            # Enable GPU.
            >> device = torch.device("cuda:0" if torch.cuda.is_available() else "cpu")

            # Load a pre-trained LeNet classification model (architecture at quantus/helpers/models).
            >> model = LeNet()
            >> model.load_state_dict(torch.load("tutorials/assets/pytests/mnist_model"))

            # Load MNIST datasets and make loaders.
            >> test_set = torchvision.datasets.MNIST(root='./sample_data', download=True)
            >> test_loader = torch.utils.data.DataLoader(test_set, batch_size=24)

            # Load a batch of inputs and outputs to use for XAI evaluation.
            >> x_batch, y_batch = iter(test_loader).next()
            >> x_batch, y_batch = x_batch.cpu().numpy(), y_batch.cpu().numpy()

            # Generate Saliency attributions of the test set batch of the test set.
            >> a_batch_saliency = Saliency(model).attribute(inputs=x_batch, target=y_batch, abs=True).sum(axis=1)
            >> a_batch_saliency = a_batch_saliency.cpu().numpy()

            # Initialise the metric and evaluate explanations by calling the metric instance.
            >> metric = Metric(abs=True, normalise=False)
            >> scores = metric(model=model, x_batch=x_batch, y_batch=y_batch, a_batch=a_batch_saliency)
        """
        return super().__call__(
            model=model,
            x_batch=x_batch,
            y_batch=y_batch,
            a_batch=a_batch,
            s_batch=s_batch,
            custom_batch=None,
            channel_first=channel_first,
            explain_func=explain_func,
            explain_func_kwargs=explain_func_kwargs,
            softmax=softmax,
            device=device,
            model_predict_kwargs=model_predict_kwargs,
            batch_size=batch_size,
            **kwargs,
        )

    def evaluate_instance(
        self,
        model: ModelInterface,
        x: np.ndarray,
        y: np.ndarray,
        a: np.ndarray,
    ) -> List[float]:
        """
        Evaluate instance gets model and data for a single instance as input and returns the evaluation result.

        Parameters
        ----------
        model: ModelInterface
            A ModelInteface that is subject to explanation.
        x: np.ndarray
            The input to be evaluated on an instance-basis.
        y: np.ndarray
            The output to be evaluated on an instance-basis.
        a: np.ndarray
            The explanation to be evaluated on an instance-basis.
        s: np.ndarray
            The segmentation to be evaluated on an instance-basis.

        Returns
        -------
           : list
            The evaluation results.
        """

        # Predict on input.
        x_input = model.shape_input(x, x.shape, channel_first=True)
        y_pred = float(model.predict(x_input)[:, y])

        patches = []
        x_perturbed = x.copy()

        # Pad input and attributions. This is needed to allow for any patch_size.
        pad_width = self.patch_size - 1
        x_pad = utils._pad_array(x, pad_width, mode="constant", padded_axes=self.a_axes)
        a_pad = utils._pad_array(a, pad_width, mode="constant", padded_axes=self.a_axes)

        # Create patches across whole input shape and aggregate attributions.
        att_sums = []
        axis_iterators = [
            range(pad_width, x_pad.shape[axis] - pad_width) for axis in self.a_axes
        ]
        for top_left_coords in itertools.product(*axis_iterators):
            # Create slice for patch.
            patch_slice = utils.create_patch_slice(
                patch_size=self.patch_size,
                coords=top_left_coords,
            )

            # Sum attributions for patch.
            att_sums.append(
                a_pad[utils.expand_indices(a_pad, patch_slice, self.a_axes)].sum()
            )
            patches.append(patch_slice)

        if self.inverse_estimation == True:
            self.order = "lerf"
        elif self.inverse_estimation == False:
            self.order = "morf"

        if self.order == "random":
            # Order attributions randomly.
            order = np.arange(len(patches))
            np.random.shuffle(order)

        elif self.order == "morf":
            # Order attributions according to the most relevant first.
            order = np.argsort(att_sums)[::-1]

        elif self.order == "lerf":
            # Order attributions according to the least relevant first.
            order = np.argsort(att_sums)

        else:
            raise ValueError(
                "Chosen order must be in ['random', 'morf', 'lerf'] but is: {self.order}."
            )

        # Create ordered list of patches.
        ordered_patches = [patches[p] for p in order]

        # Remove overlapping patches
        blocked_mask = np.zeros(x_pad.shape, dtype=bool)
        ordered_patches_no_overlap = []
        for patch_slice in ordered_patches:
            patch_mask = np.zeros(x_pad.shape, dtype=bool)
            patch_mask[
                utils.expand_indices(patch_mask, patch_slice, self.a_axes)
            ] = True
            # patch_mask_exp = utils.expand_indices(patch_mask, patch_slice, self.a_axes)
            # patch_mask[patch_mask_exp] = True
            intersected = blocked_mask & patch_mask

            if not intersected.any():
                ordered_patches_no_overlap.append(patch_slice)
                blocked_mask = blocked_mask | patch_mask

            if len(ordered_patches_no_overlap) >= self.regions_evaluation:
                break

        # Warn
        warn.warn_iterations_exceed_patch_number(
            self.regions_evaluation, len(ordered_patches_no_overlap)
        )

        # Increasingly perturb the input and store the decrease in function value.
        results = [None for _ in range(len(ordered_patches_no_overlap))]
        for patch_id, patch_slice in enumerate(ordered_patches_no_overlap):
            # Pad x_perturbed. The mode should probably depend on the used perturb_func?
            x_perturbed_pad = utils._pad_array(
                x_perturbed, pad_width, mode="edge", padded_axes=self.a_axes
            )

            # Perturb.
            x_perturbed_pad = self.perturb_func(
                arr=x_perturbed_pad,
                indices=patch_slice,
                indexed_axes=self.a_axes,
            )

            # Remove padding.
            x_perturbed = utils._unpad_array(
                x_perturbed_pad, pad_width, padded_axes=self.a_axes
            )

            warn.warn_perturbation_caused_no_change(x=x, x_perturbed=x_perturbed)

            # Predict on perturbed input x and store the difference from predicting on unperturbed input.
            x_input = model.shape_input(x_perturbed, x.shape, channel_first=True)
            y_pred_perturb = float(model.predict(x_input)[:, y])

            results[patch_id] = y_pred - y_pred_perturb

        return results

    @property
    def get_auc_score(self):
        """Calculate the area under the curve (AUC) score for several test samples."""
        return np.mean(
            [utils.calculate_auc(np.array(curve)) for curve in self.evaluation_scores]
        )

    def evaluate_batch(
        self,
        model: ModelInterface,
        x_batch: np.ndarray,
        y_batch: np.ndarray,
        a_batch: np.ndarray,
        **kwargs,
    ) -> List[List[float]]:
        """
        This method performs XAI evaluation on a single batch of explanations.
        For more information on the specific logic, we refer the metric’s initialisation docstring.

        Parameters
        ----------
        model: ModelInterface
            A ModelInteface that is subject to explanation.
        x_batch: np.ndarray
            The input to be evaluated on a batch-basis.
        y_batch: np.ndarray
            The output to be evaluated on a batch-basis.
        a_batch: np.ndarray
            The explanation to be evaluated on a batch-basis.
        kwargs:
            Unused.

        Returns
        -------
        scores_batch:
            The evaluation results.
        """
        return [
            self.evaluate_instance(model=model, x=x, y=y, a=a)
            for x, y, a in zip(x_batch, y_batch, a_batch)
        ]<|MERGE_RESOLUTION|>--- conflicted
+++ resolved
@@ -147,18 +147,18 @@
         self.patch_size = patch_size
         self.order = order.lower()
         self.regions_evaluation = regions_evaluation
-<<<<<<< HEAD
         self.inverse_estimation = inverse_estimation
-=======
         self.perturb_func = make_perturb_func(
             perturb_func, perturb_func_kwargs, perturb_baseline=perturb_baseline
         )
->>>>>>> cfb980fb
 
         # Asserts and warnings.
         asserts.assert_attributions_order(order=self.order)
         if isinstance(self.inverse_estimation, bool):
-            assert self.order in ["morf", "lerf"], "Inverse estimation assumes order is either 'morf' and 'lerf'.
+            assert self.order in [
+                "morf",
+                "lerf",
+            ], "Inverse estimation assumes order is either 'morf' and 'lerf'."
 
         if not self.disable_warnings:
             warn.warn_parameterisation(
