"""This module contains the implementation of the ROAD metric."""

# This file is part of Quantus.
# Quantus is free software: you can redistribute it and/or modify it under the terms of the GNU Lesser General Public License as published by the Free Software Foundation, either version 3 of the License, or (at your option) any later version.
# Quantus is distributed in the hope that it will be useful, but WITHOUT ANY WARRANTY; without even the implied warranty of MERCHANTABILITY or FITNESS FOR A PARTICULAR PURPOSE. See the GNU Lesser General Public License for more details.
# You should have received a copy of the GNU Lesser General Public License along with Quantus. If not, see <https://www.gnu.org/licenses/>.
# Quantus project URL: <https://github.com/understandable-machine-intelligence-lab/Quantus>.

from typing import Any, Callable, Dict, List, Optional, Tuple

import numpy as np

from quantus.helpers import asserts
from quantus.helpers import warn
from quantus.helpers.model.model_interface import ModelInterface
from quantus.functions.normalise_func import normalise_by_max
from quantus.functions.perturb_func import noisy_linear_imputation
from quantus.metrics.base import PerturbationMetric


class ROAD(PerturbationMetric):
    """
    Implementation of ROAD evaluation strategy by Rong et al., 2022.

    The ROAD approach measures the accuracy of the model on the provided test set at each step of an iterative process
    of removing k most important pixels. At each step k most relevant pixels (MoRF order) are replaced with noisy linear
    imputations which removes bias.

    Assumptions:
        - The original metric definition relies on perturbation functionality suited only for images.
        Therefore, only apply the metric to 3-dimensional (image) data. To extend the applicablity
        to other data domains, adjustments to the current implementation might be necessary.

    References:
        1) Leemann Rong et al.: "Evaluating Feature Attribution: An Information-Theoretic Perspective." arXiv preprint
        arXiv:2202.00449 (2022).
    """

    @asserts.attributes_check
    def __init__(
        self,
        percentages: Optional[List[float]] = None,
        noise: float = 0.01,
        abs: bool = False,
        normalise: bool = True,
        normalise_func: Optional[Callable[[np.ndarray], np.ndarray]] = None,
        normalise_func_kwargs: Optional[Dict[str, Any]] = None,
        perturb_func: Callable = None,
        perturb_baseline: str = "black",
        perturb_func_kwargs: Optional[Dict[str, Any]] = None,
        return_aggregate: bool = False,
        aggregate_func: Callable = np.mean,
        default_plot_func: Optional[Callable] = None,
        disable_warnings: bool = False,
        display_progressbar: bool = False,
        **kwargs,
    ):
        """
        Parameters
        ----------
        percentages (list): The list of percentages of the image to be removed, default=list(range(1, 100, 2)).
            noise (noise): Noise added, default=0.01.
        abs: boolean
            Indicates whether absolute operation is applied on the attribution, default=False.
        normalise: boolean
            Indicates whether normalise operation is applied on the attribution, default=True.
        normalise_func: callable
            Attribution normalisation function applied in case normalise=True.
            If normalise_func=None, the default value is used, default=normalise_by_max.
        normalise_func_kwargs: dict
            Keyword arguments to be passed to normalise_func on call, default={}.
        perturb_func: callable
            Input perturbation function. If None, the default value is used,
            default=baseline_replacement_by_indices.
        perturb_baseline: string
            Indicates the type of baseline: "mean", "random", "uniform", "black" or "white",
            default="black".
        perturb_func_kwargs: dict
            Keyword arguments to be passed to perturb_func, default={}.
        return_aggregate: boolean
            Indicates if an aggregated score should be computed over all instances.
        aggregate_func: callable
            Callable that aggregates the scores given an evaluation call.
        default_plot_func: callable
            Callable that plots the metrics result.
        disable_warnings: boolean
            Indicates whether the warnings are printed, default=False.
        display_progressbar: boolean
            Indicates whether a tqdm-progress-bar is printed, default=False.
        kwargs: optional
            Keyword arguments.
        """
        if normalise_func is None:
            normalise_func = normalise_by_max

        if perturb_func is None:
            perturb_func = noisy_linear_imputation

        if perturb_func_kwargs is None:
            perturb_func_kwargs = {}
        perturb_func_kwargs["noise"] = noise

        super().__init__(
            abs=abs,
            normalise=normalise,
            normalise_func=normalise_func,
            normalise_func_kwargs=normalise_func_kwargs,
            perturb_func=perturb_func,
            perturb_func_kwargs=perturb_func_kwargs,
            return_aggregate=return_aggregate,
            aggregate_func=aggregate_func,
            default_plot_func=default_plot_func,
            display_progressbar=display_progressbar,
            disable_warnings=disable_warnings,
            **kwargs,
        )

        # Save metric-specific attributes.
        if percentages is None:
            percentages = list(range(1, 100, 2))
        self.percentages = percentages
        self.a_size = None

        # Asserts and warnings.
        if not self.disable_warnings:
            warn.warn_parameterisation(
                metric_name=self.__class__.__name__,
                sensitive_params=(
                    "baseline value 'perturb_baseline', perturbation function 'perturb_func', "
                    "percentage of pixels k removed per iteration 'percentage_in_step'"
                ),
                data_domain_applicability=(
                    f"Also, the current implementation only works for 3-dimensional (image) data."
                ),
                citation=(
                    "Rong, Leemann, et al. 'Evaluating Feature Attribution: An Information-Theoretic Perspective.' "
                    "arXiv:2202.00449 (2022)"
                ),
            )

    def __call__(
        self,
        model,
        x_batch: np.array,
        y_batch: np.array,
        a_batch: Optional[np.ndarray] = None,
        s_batch: Optional[np.ndarray] = None,
        channel_first: Optional[bool] = None,
        explain_func: Optional[Callable] = None,
        explain_func_kwargs: Optional[Dict] = None,
        model_predict_kwargs: Optional[Dict] = None,
        softmax: Optional[bool] = True,
        device: Optional[str] = None,
        custom_batch: Optional[np.ndarray] = None,
        **kwargs,
    ) -> List[float]:
        """
        This implementation represents the main logic of the metric and makes the class object callable.
        It completes instance-wise evaluation of explanations (a_batch) with respect to input data (x_batch),
        output labels (y_batch) and a torch or tensorflow model (model).

        Calls general_preprocess() with all relevant arguments, calls
        () on each instance, and saves results to last_results.
        Calls custom_postprocess() afterwards. Finally returns last_results.

        Parameters
        ----------
        model: torch.nn.Module, tf.keras.Model
            A torch or tensorflow model that is subject to explanation.
        x_batch: np.ndarray
            A np.ndarray which contains the input data that are explained.
        y_batch: np.ndarray
            A np.ndarray which contains the output labels that are explained.
        a_batch: np.ndarray, optional
            A np.ndarray which contains pre-computed attributions i.e., explanations.
        s_batch: np.ndarray, optional
            A np.ndarray which contains segmentation masks that matches the input.
        channel_first: boolean, optional
            Indicates of the image dimensions are channel first, or channel last.
            Inferred from the input shape if None.
        explain_func: callable
            Callable generating attributions.
        explain_func_kwargs: dict, optional
            Keyword arguments to be passed to explain_func on call.
        model_predict_kwargs: dict, optional
            Keyword arguments to be passed to the model's predict method.
        softmax: boolean
            Indicates whether to use softmax probabilities or logits in model prediction.
            This is used for this __call__ only and won't be saved as attribute. If None, self.softmax is used.
        device: string
            Indicated the device on which a torch.Tensor is or will be allocated: "cpu" or "gpu".
        kwargs: optional
            Keyword arguments.

        Returns
        -------
        last_results: list
            a list of Any with the evaluation scores of the concerned batch.

        Examples:
        --------
            # Minimal imports.
            >> import quantus
            >> from quantus import LeNet
            >> import torch

            # Enable GPU.
            >> device = torch.device("cuda:0" if torch.cuda.is_available() else "cpu")

            # Load a pre-trained LeNet classification model (architecture at quantus/helpers/models).
            >> model = LeNet()
            >> model.load_state_dict(torch.load("tutorials/assets/pytests/mnist_model"))

            # Load MNIST datasets and make loaders.
            >> test_set = torchvision.datasets.MNIST(root='./sample_data', download=True)
            >> test_loader = torch.utils.data.DataLoader(test_set, batch_size=24)

            # Load a batch of inputs and outputs to use for XAI evaluation.
            >> x_batch, y_batch = iter(test_loader).next()
            >> x_batch, y_batch = x_batch.cpu().numpy(), y_batch.cpu().numpy()

            # Generate Saliency attributions of the test set batch of the test set.
            >> a_batch_saliency = Saliency(model).attribute(inputs=x_batch, target=y_batch, abs=True).sum(axis=1)
            >> a_batch_saliency = a_batch_saliency.cpu().numpy()

            # Initialise the metric and evaluate explanations by calling the metric instance.
            >> metric = Metric(abs=True, normalise=False)
            >> scores = metric(model=model, x_batch=x_batch, y_batch=y_batch, a_batch=a_batch_saliency}
        """
        return super().__call__(
            model=model,
            x_batch=x_batch,
            y_batch=y_batch,
            a_batch=a_batch,
            s_batch=s_batch,
            custom_batch=None,
            channel_first=channel_first,
            explain_func=explain_func,
            explain_func_kwargs=explain_func_kwargs,
            softmax=softmax,
            device=device,
            model_predict_kwargs=model_predict_kwargs,
            **kwargs,
        )

    def evaluate_instance(
        self,
        model: ModelInterface,
        x: np.ndarray,
<<<<<<< HEAD
        y: Optional[np.ndarray] = None,
        a: Optional[np.ndarray] = None,
        s: Optional[np.ndarray] = None,
        c: Any = None,
        p: Any = None,
        a_perturbed: Optional[np.ndarray] = None,
=======
        y: np.ndarray,
        a: np.ndarray,
        s: np.ndarray,
>>>>>>> 85caac80
    ) -> List[float]:
        """
        Evaluate instance gets model and data for a single instance as input and returns the evaluation result.

        Parameters
        ----------
        model: ModelInterface
            A ModelInteface that is subject to explanation.
        x: np.ndarray
            The input to be evaluated on an instance-basis.
        y: np.ndarray
            The output to be evaluated on an instance-basis.
        a: np.ndarray
            The explanation to be evaluated on an instance-basis.
        s: np.ndarray
            The segmentation to be evaluated on an instance-basis.

        Returns
        -------
           : list
            The evaluation results.
        """
        # Order indices.
        ordered_indices = np.argsort(a, axis=None)[::-1]

        results_instance = np.array([None for _ in self.percentages])

        for p_ix, p in enumerate(self.percentages):
            top_k_indices = ordered_indices[: int(self.a_size * p / 100)]

            x_perturbed = self.perturb_func(
                arr=x,
                indices=top_k_indices,
                **self.perturb_func_kwargs,
            )

            warn.warn_perturbation_caused_no_change(x=x, x_perturbed=x_perturbed)

            # Predict on perturbed input x and store the difference from predicting on unperturbed input.
            x_input = model.shape_input(x_perturbed, x.shape, channel_first=True)
            class_pred_perturb = np.argmax(model.predict(x_input))

            # Write a boolean into the percentage results.
            results_instance[p_ix] = int(y == class_pred_perturb)

        # Return list of booleans for each percentage.
        return results_instance

    def custom_preprocess(
        self,
        model: ModelInterface,
        x_batch: np.ndarray,
        y_batch: Optional[np.ndarray],
        a_batch: Optional[np.ndarray],
        s_batch: np.ndarray,
        custom_batch: Optional[np.ndarray],
    ) -> None:
        """
        Implementation of custom_preprocess_batch.

        Parameters
        ----------
        model: torch.nn.Module, tf.keras.Model
            A torch or tensorflow model e.g., torchvision.models that is subject to explanation.
        x_batch: np.ndarray
            A np.ndarray which contains the input data that are explained.
        y_batch: np.ndarray
            A np.ndarray which contains the output labels that are explained.
        a_batch: np.ndarray, optional
            A np.ndarray which contains pre-computed attributions i.e., explanations.
        s_batch: np.ndarray, optional
            A np.ndarray which contains segmentation masks that matches the input.
        custom_batch: any
            Gives flexibility ot the user to use for evaluation, can hold any variable.

        Returns
        -------
        None
        """
        # Infer the size of attributions.
        self.a_size = a_batch[0, :, :].size

    def custom_postprocess(
        self,
        model: ModelInterface,
        x_batch: np.ndarray,
        y_batch: Optional[np.ndarray],
        a_batch: Optional[np.ndarray],
        s_batch: np.ndarray,
<<<<<<< HEAD
        custom_batch: Optional[np.ndarray],
=======
        **kwargs,
>>>>>>> 85caac80
    ) -> None:
        """
        Post-process the evaluation results.

        Parameters
        ----------
        model: torch.nn.Module, tf.keras.Model
            A torch or tensorflow model e.g., torchvision.models that is subject to explanation.
        x_batch: np.ndarray
            A np.ndarray which contains the input data that are explained.
        y_batch: np.ndarray
            A np.ndarray which contains the output labels that are explained.
        a_batch: np.ndarray, optional
            A np.ndarray which contains pre-computed attributions i.e., explanations.
        s_batch: np.ndarray, optional
            A np.ndarray which contains segmentation masks that matches the input.

        Returns
        -------
<<<<<<< HEAD
            None
=======
        None
>>>>>>> 85caac80
        """

        # Calculate accuracy for every number of most important pixels removed.

        self.last_results = {
            percentage: np.mean(np.array(self.last_results)[:, p_ix])
            for p_ix, percentage in enumerate(self.percentages)
        }<|MERGE_RESOLUTION|>--- conflicted
+++ resolved
@@ -247,18 +247,9 @@
         self,
         model: ModelInterface,
         x: np.ndarray,
-<<<<<<< HEAD
-        y: Optional[np.ndarray] = None,
-        a: Optional[np.ndarray] = None,
-        s: Optional[np.ndarray] = None,
-        c: Any = None,
-        p: Any = None,
-        a_perturbed: Optional[np.ndarray] = None,
-=======
         y: np.ndarray,
         a: np.ndarray,
         s: np.ndarray,
->>>>>>> 85caac80
     ) -> List[float]:
         """
         Evaluate instance gets model and data for a single instance as input and returns the evaluation result.
@@ -348,11 +339,7 @@
         y_batch: Optional[np.ndarray],
         a_batch: Optional[np.ndarray],
         s_batch: np.ndarray,
-<<<<<<< HEAD
-        custom_batch: Optional[np.ndarray],
-=======
         **kwargs,
->>>>>>> 85caac80
     ) -> None:
         """
         Post-process the evaluation results.
@@ -372,11 +359,7 @@
 
         Returns
         -------
-<<<<<<< HEAD
-            None
-=======
         None
->>>>>>> 85caac80
         """
 
         # Calculate accuracy for every number of most important pixels removed.
