"""This module contains the implementation of the ROAD metric."""

# This file is part of Quantus.
# Quantus is free software: you can redistribute it and/or modify it under the terms of the GNU Lesser General Public License as published by the Free Software Foundation, either version 3 of the License, or (at your option) any later version.
# Quantus is distributed in the hope that it will be useful, but WITHOUT ANY WARRANTY; without even the implied warranty of MERCHANTABILITY or FITNESS FOR A PARTICULAR PURPOSE. See the GNU Lesser General Public License for more details.
# You should have received a copy of the GNU Lesser General Public License along with Quantus. If not, see <https://www.gnu.org/licenses/>.
# Quantus project URL: <https://github.com/understandable-machine-intelligence-lab/Quantus>.

import sys
from typing import Any, Callable, Dict, List, Optional

import numpy as np

from quantus.functions.perturb_func import noisy_linear_imputation
from quantus.helpers import warn
from quantus.helpers.enums import (
    DataType,
    EvaluationCategory,
    ModelType,
    ScoreDirection,
)
from quantus.helpers.model.model_interface import ModelInterface
from quantus.helpers.perturbation_utils import make_perturb_func
from quantus.metrics.base import Metric

if sys.version_info >= (3, 8):
    from typing import final
else:
    from typing_extensions import final


@final
class BatchROAD(Metric[List[float]]):
    """
    Implementation of ROAD evaluation strategy by Rong et al., 2022.

    The ROAD approach measures the accuracy of the model on the provided test set at each step of an iterative process
    of removing k most important pixels. At each step k most relevant pixels (MoRF order) are replaced with noisy linear
    imputations which removes bias.

    Assumptions:
        - The original metric definition relies on perturbation functionality suited only for images.
        Therefore, only apply the metric to 3-dimensional (image) data. To extend the applicablity
        to other data domains, adjustments to the current implementation might be necessary.

    References:
        1) Leemann Rong et al.: "Evaluating Feature Attribution: An Information-Theoretic Perspective." arXiv preprint
        arXiv:2202.00449 (2022).

    Attributes:
        -  _name: The name of the metric.
        - _data_applicability: The data types that the metric implementation currently supports.
        - _models: The model types that this metric can work with.
        - score_direction: How to interpret the scores, whether higher/ lower values are considered better.
        - evaluation_category: What property/ explanation quality that this metric measures.
    """

    name = "ROAD"
    data_applicability = {DataType.IMAGE}
    model_applicability = {ModelType.TORCH, ModelType.TF}
    score_direction = ScoreDirection.LOWER
    evaluation_category = EvaluationCategory.FAITHFULNESS

    def __init__(
        self,
        percentages: Optional[List[float]] = None,
        noise: float = 0.01,
        abs: bool = False,
        normalise: bool = True,
        normalise_func: Optional[Callable[[np.ndarray], np.ndarray]] = None,
        normalise_func_kwargs: Optional[Dict[str, Any]] = None,
        perturb_func: Optional[Callable] = None,
        perturb_func_kwargs: Optional[Dict[str, Any]] = None,
        return_aggregate: bool = False,
        aggregate_func: Optional[Callable] = None,
        default_plot_func: Optional[Callable] = None,
        disable_warnings: bool = False,
        display_progressbar: bool = False,
        **kwargs,
    ):
        """
        Parameters
        ----------
        percentages (list): The list of percentages of the image to be removed, default=list(range(1, 100, 2)).
            noise (noise): Noise added, default=0.01.
        abs: boolean
            Indicates whether absolute operation is applied on the attribution, default=False.
        normalise: boolean
            Indicates whether normalise operation is applied on the attribution, default=True.
        normalise_func: callable
            Attribution normalisation function applied in case normalise=True.
            If normalise_func=None, the default value is used, default=normalise_by_max.
        normalise_func_kwargs: dict
            Keyword arguments to be passed to normalise_func on call, default={}.
        perturb_func: callable
            Input perturbation function. If None, the default value is used,
            default=baseline_replacement_by_indices.
        perturb_func_kwargs: dict
            Keyword arguments to be passed to perturb_func, default={}.
        return_aggregate: boolean
            Indicates if an aggregated score should be computed over all instances.
        aggregate_func: callable
            Callable that aggregates the scores given an evaluation call.
        default_plot_func: callable
            Callable that plots the metrics result.
        disable_warnings: boolean
            Indicates whether the warnings are printed, default=False.
        display_progressbar: boolean
            Indicates whether a tqdm-progress-bar is printed, default=False.
        kwargs: optional
            Keyword arguments.
        """
        super().__init__(
            abs=abs,
            normalise=normalise,
            normalise_func=normalise_func,
            normalise_func_kwargs=normalise_func_kwargs,
            return_aggregate=return_aggregate,
            aggregate_func=aggregate_func,
            default_plot_func=default_plot_func,
            display_progressbar=display_progressbar,
            disable_warnings=disable_warnings,
            **kwargs,
        )

        # Save metric-specific attributes.
        if percentages is None:
            percentages = list(range(1, 100, 2))

        if perturb_func is None:
            perturb_func = noisy_linear_imputation

        self.percentages = percentages
        self.a_size = None
        self.perturb_func = make_perturb_func(
            perturb_func, perturb_func_kwargs, noise=noise
        )

        # Asserts and warnings.
        if not self.disable_warnings:
            warn.warn_parameterisation(
                metric_name=self.__class__.__name__,
                sensitive_params="perturbation function 'perturb_func'",
                data_domain_applicability=(
                    f"Also, the current implementation only works for 3-dimensional (image) data."
                ),
                citation=(
                    "Rong, Leemann, et al. 'Evaluating Feature Attribution: An Information-Theoretic Perspective.' "
                    "arXiv:2202.00449 (2022)"
                ),
            )

    def __call__(
        self,
        model,
        x_batch: np.ndarray,
        y_batch: np.ndarray,
        a_batch: Optional[np.ndarray] = None,
        s_batch: Optional[np.ndarray] = None,
        channel_first: Optional[bool] = None,
        explain_func: Optional[Callable] = None,
        explain_func_kwargs: Optional[Dict] = None,
        model_predict_kwargs: Optional[Dict] = None,
        softmax: Optional[bool] = True,
        device: Optional[str] = None,
        batch_size: int = 64,
        **kwargs,
    ) -> List[float]:
        """
        This implementation represents the main logic of the metric and makes the class object callable.
        It completes instance-wise evaluation of explanations (a_batch) with respect to input data (x_batch),
        output labels (y_batch) and a torch or tensorflow model (model).

        Calls general_preprocess() with all relevant arguments, calls
        () on each instance, and saves results to evaluation_scores.
        Calls custom_postprocess() afterwards. Finally returns evaluation_scores.

        Parameters
        ----------
        model: torch.nn.Module, tf.keras.Model
            A torch or tensorflow model that is subject to explanation.
        x_batch: np.ndarray
            A np.ndarray which contains the input data that are explained.
        y_batch: np.ndarray
            A np.ndarray which contains the output labels that are explained.
        a_batch: np.ndarray, optional
            A np.ndarray which contains pre-computed attributions i.e., explanations.
        s_batch: np.ndarray, optional
            A np.ndarray which contains segmentation masks that matches the input.
        channel_first: boolean, optional
            Indicates of the image dimensions are channel first, or channel last.
            Inferred from the input shape if None.
        explain_func: callable
            Callable generating attributions.
        explain_func_kwargs: dict, optional
            Keyword arguments to be passed to explain_func on call.
        model_predict_kwargs: dict, optional
            Keyword arguments to be passed to the model's predict method.
        softmax: boolean
            Indicates whether to use softmax probabilities or logits in model prediction.
            This is used for this __call__ only and won't be saved as attribute. If None, self.softmax is used.
        device: string
            Indicated the device on which a torch.Tensor is or will be allocated: "cpu" or "gpu".
        kwargs: optional
            Keyword arguments.

        Returns
        -------
        evaluation_scores: list
            a list of Any with the evaluation scores of the concerned batch.

        Examples:
        --------
            # Minimal imports.
            >> import quantus
            >> from quantus import LeNet
            >> import torch

            # Enable GPU.
            >> device = torch.device("cuda:0" if torch.cuda.is_available() else "cpu")

            # Load a pre-trained LeNet classification model (architecture at quantus/helpers/models).
            >> model = LeNet()
            >> model.load_state_dict(torch.load("tutorials/assets/pytests/mnist_model"))

            # Load MNIST datasets and make loaders.
            >> test_set = torchvision.datasets.MNIST(root='./sample_data', download=True)
            >> test_loader = torch.utils.data.DataLoader(test_set, batch_size=24)

            # Load a batch of inputs and outputs to use for XAI evaluation.
            >> x_batch, y_batch = iter(test_loader).next()
            >> x_batch, y_batch = x_batch.cpu().numpy(), y_batch.cpu().numpy()

            # Generate Saliency attributions of the test set batch of the test set.
            >> a_batch_saliency = Saliency(model).attribute(inputs=x_batch, target=y_batch, abs=True).sum(axis=1)
            >> a_batch_saliency = a_batch_saliency.cpu().numpy()

            # Initialise the metric and evaluate explanations by calling the metric instance.
            >> metric = Metric(abs=True, normalise=False)
            >> scores = metric(model=model, x_batch=x_batch, y_batch=y_batch, a_batch=a_batch_saliency)
        """
        return super().__call__(
            model=model,
            x_batch=x_batch,
            y_batch=y_batch,
            a_batch=a_batch,
            s_batch=s_batch,
            custom_batch=None,
            channel_first=channel_first,
            explain_func=explain_func,
            explain_func_kwargs=explain_func_kwargs,
            softmax=softmax,
            device=device,
            model_predict_kwargs=model_predict_kwargs,
            batch_size=batch_size,
            **kwargs,
        )

    def custom_batch_preprocess(self, a_batch: np.ndarray, **kwargs) -> None:
        """ROAD requires `a_size` property to be set to `image_height` * `image_width` of an explanation."""
        if self.a_size is None:
            self.a_size = a_batch[0, :, :].size

    def custom_postprocess(
        self,
        **kwargs,
    ) -> None:
        """
        Post-process the evaluation results.

        Parameters
        ----------
        kwargs:
            Unused.

        Returns
        -------
        None
        """

        # Calculate accuracy for every number of most important pixels removed.
        percentage_scores = self.evaluation_scores[0].mean(axis=0)
        self.evaluation_scores = {
            percentage: percentage_score
            for p_ix, (percentage, percentage_score) in enumerate(
                zip(self.percentages, percentage_scores)
            )
        }

    def evaluate_batch(
        self,
        model: ModelInterface,
        x_batch: np.ndarray,
        y_batch: np.ndarray,
        a_batch: np.ndarray,
        **kwargs,
    ) -> List[List[float]]:
        """
        This method performs XAI evaluation on a single batch of explanations.
        For more information on the specific logic, we refer the metric’s initialisation docstring.

        Parameters
        ----------
        model: ModelInterface
            A ModelInteface that is subject to explanation.
        x_batch: np.ndarray
            The input to be evaluated on a batch-basis.
        y_batch: np.ndarray
            The output to be evaluated on a batch-basis.
        a_batch: np.ndarray
            The explanation to be evaluated on a batch-basis.
        kwargs:
            Unused.

        Returns
        -------
        scores_batch:
            The evaluation results.
        """
        # Prepare shapes. Expand a_batch if not the same shape
        if x_batch.shape != a_batch.shape:
            a_batch = np.broadcast_to(a_batch, x_batch.shape)

        # Flatten the attributions.
        batch_size = a_batch.shape[0]
        a_batch = a_batch.reshape(batch_size, -1)
        n_features = a_batch.shape[-1]

        # Get indices of sorted attributions (descending).
        ordered_indices = np.argsort(-a_batch, axis=1)
        results = []
        for p in self.percentages:
            top_k_indices = ordered_indices[:, : int(self.a_size * p / 100)]

            x_perturbed = []
            for x_element, top_k_index in zip(x_batch, top_k_indices):
                x_perturbed_element = self.perturb_func(  # type: ignore
                    arr=x_element,
                    indices=top_k_index,
                )
                x_perturbed.append(x_perturbed_element)
                warn.warn_perturbation_caused_no_change(
                    x=x_element, x_perturbed=x_perturbed
                )
            x_perturbed = np.stack(x_perturbed, axis=0)

            # Predict on perturbed input x and store the difference from predicting on unperturbed input.
            x_input = model.shape_input(
                x_perturbed, x_batch.shape, channel_first=True, batched=True
            )
            class_pred_perturb = np.argmax(model.predict(x_input), axis=-1)

            # Write a boolean into the percentage results.
            results.append(y_batch == class_pred_perturb)
        results = np.stack(results, axis=1).astype(int)
        # print(results_instance)
        # Return list of booleans for each percentage.
        return [results]


@final
class ROAD(Metric[List[float]]):
    """
    Implementation of ROAD evaluation strategy by Rong et al., 2022.

    The ROAD approach measures the accuracy of the model on the provided test set at each step of an iterative process
    of removing k most important pixels. At each step k most relevant pixels (MoRF order) are replaced with noisy linear
    imputations which removes bias.

    Assumptions:
        - The original metric definition relies on perturbation functionality suited only for images.
        Therefore, only apply the metric to 3-dimensional (image) data. To extend the applicablity
        to other data domains, adjustments to the current implementation might be necessary.

    References:
        1) Leemann Rong et al.: "Evaluating Feature Attribution: An Information-Theoretic Perspective." arXiv preprint
        arXiv:2202.00449 (2022).

    Attributes:
        -  _name: The name of the metric.
        - _data_applicability: The data types that the metric implementation currently supports.
        - _models: The model types that this metric can work with.
        - score_direction: How to interpret the scores, whether higher/ lower values are considered better.
        - evaluation_category: What property/ explanation quality that this metric measures.
    """

    name = "ROAD"
    data_applicability = {DataType.IMAGE}
    model_applicability = {ModelType.TORCH, ModelType.TF}
    score_direction = ScoreDirection.LOWER
    evaluation_category = EvaluationCategory.FAITHFULNESS

    def __init__(
        self,
        percentages: Optional[List[float]] = None,
        noise: float = 0.01,
        abs: bool = False,
        normalise: bool = True,
        normalise_func: Optional[Callable[[np.ndarray], np.ndarray]] = None,
        normalise_func_kwargs: Optional[Dict[str, Any]] = None,
        perturb_func: Optional[Callable] = None,
        perturb_func_kwargs: Optional[Dict[str, Any]] = None,
        return_aggregate: bool = False,
        aggregate_func: Optional[Callable] = None,
        default_plot_func: Optional[Callable] = None,
        disable_warnings: bool = False,
        display_progressbar: bool = False,
        **kwargs,
    ):
        """
        Parameters
        ----------
        percentages (list): The list of percentages of the image to be removed, default=list(range(1, 100, 2)).
            noise (noise): Noise added, default=0.01.
        abs: boolean
            Indicates whether absolute operation is applied on the attribution, default=False.
        normalise: boolean
            Indicates whether normalise operation is applied on the attribution, default=True.
        normalise_func: callable
            Attribution normalisation function applied in case normalise=True.
            If normalise_func=None, the default value is used, default=normalise_by_max.
        normalise_func_kwargs: dict
            Keyword arguments to be passed to normalise_func on call, default={}.
        perturb_func: callable
            Input perturbation function. If None, the default value is used,
            default=baseline_replacement_by_indices.
        perturb_func_kwargs: dict
            Keyword arguments to be passed to perturb_func, default={}.
        return_aggregate: boolean
            Indicates if an aggregated score should be computed over all instances.
        aggregate_func: callable
            Callable that aggregates the scores given an evaluation call.
        default_plot_func: callable
            Callable that plots the metrics result.
        disable_warnings: boolean
            Indicates whether the warnings are printed, default=False.
        display_progressbar: boolean
            Indicates whether a tqdm-progress-bar is printed, default=False.
        kwargs: optional
            Keyword arguments.
        """
        super().__init__(
            abs=abs,
            normalise=normalise,
            normalise_func=normalise_func,
            normalise_func_kwargs=normalise_func_kwargs,
            return_aggregate=return_aggregate,
            aggregate_func=aggregate_func,
            default_plot_func=default_plot_func,
            display_progressbar=display_progressbar,
            disable_warnings=disable_warnings,
            **kwargs,
        )

        # Save metric-specific attributes.
        if percentages is None:
            percentages = list(range(1, 100, 2))

        if perturb_func is None:
            perturb_func = noisy_linear_imputation

        self.percentages = percentages
        self.a_size = None
        self.perturb_func = make_perturb_func(perturb_func, perturb_func_kwargs, noise=noise)

        # Asserts and warnings.
        if not self.disable_warnings:
            warn.warn_parameterisation(
                metric_name=self.__class__.__name__,
                sensitive_params="perturbation function 'perturb_func'",
                data_domain_applicability=(
                    f"Also, the current implementation only works for 3-dimensional (image) data."
                ),
                citation=(
                    "Rong, Leemann, et al. 'Evaluating Feature Attribution: An Information-Theoretic Perspective.' "
                    "arXiv:2202.00449 (2022)"
                ),
            )

    def __call__(
        self,
        model,
        x_batch: np.ndarray,
        y_batch: np.ndarray,
        a_batch: Optional[np.ndarray] = None,
        s_batch: Optional[np.ndarray] = None,
        channel_first: Optional[bool] = None,
        explain_func: Optional[Callable] = None,
        explain_func_kwargs: Optional[Dict] = None,
        model_predict_kwargs: Optional[Dict] = None,
        softmax: Optional[bool] = True,
        device: Optional[str] = None,
        batch_size: int = 64,
        **kwargs,
    ) -> List[float]:
        """
        This implementation represents the main logic of the metric and makes the class object callable.
        It completes instance-wise evaluation of explanations (a_batch) with respect to input data (x_batch),
        output labels (y_batch) and a torch or tensorflow model (model).

        Calls general_preprocess() with all relevant arguments, calls
        () on each instance, and saves results to evaluation_scores.
        Calls custom_postprocess() afterwards. Finally returns evaluation_scores.

        Parameters
        ----------
        model: torch.nn.Module, tf.keras.Model
            A torch or tensorflow model that is subject to explanation.
        x_batch: np.ndarray
            A np.ndarray which contains the input data that are explained.
        y_batch: np.ndarray
            A np.ndarray which contains the output labels that are explained.
        a_batch: np.ndarray, optional
            A np.ndarray which contains pre-computed attributions i.e., explanations.
        s_batch: np.ndarray, optional
            A np.ndarray which contains segmentation masks that matches the input.
        channel_first: boolean, optional
            Indicates of the image dimensions are channel first, or channel last.
            Inferred from the input shape if None.
        explain_func: callable
            Callable generating attributions.
        explain_func_kwargs: dict, optional
            Keyword arguments to be passed to explain_func on call.
        model_predict_kwargs: dict, optional
            Keyword arguments to be passed to the model's predict method.
        softmax: boolean
            Indicates whether to use softmax probabilities or logits in model prediction.
            This is used for this __call__ only and won't be saved as attribute. If None, self.softmax is used.
        device: string
            Indicated the device on which a torch.Tensor is or will be allocated: "cpu" or "gpu".
        kwargs: optional
            Keyword arguments.

        Returns
        -------
        evaluation_scores: list
            a list of Any with the evaluation scores of the concerned batch.

        Examples:
        --------
            # Minimal imports.
            >> import quantus
            >> from quantus import LeNet
            >> import torch

            # Enable GPU.
            >> device = torch.device("cuda:0" if torch.cuda.is_available() else "cpu")

            # Load a pre-trained LeNet classification model (architecture at quantus/helpers/models).
            >> model = LeNet()
            >> model.load_state_dict(torch.load("tutorials/assets/pytests/mnist_model"))

            # Load MNIST datasets and make loaders.
            >> test_set = torchvision.datasets.MNIST(root='./sample_data', download=True)
            >> test_loader = torch.utils.data.DataLoader(test_set, batch_size=24)

            # Load a batch of inputs and outputs to use for XAI evaluation.
            >> x_batch, y_batch = iter(test_loader).next()
            >> x_batch, y_batch = x_batch.cpu().numpy(), y_batch.cpu().numpy()

            # Generate Saliency attributions of the test set batch of the test set.
            >> a_batch_saliency = Saliency(model).attribute(inputs=x_batch, target=y_batch, abs=True).sum(axis=1)
            >> a_batch_saliency = a_batch_saliency.cpu().numpy()

            # Initialise the metric and evaluate explanations by calling the metric instance.
            >> metric = Metric(abs=True, normalise=False)
            >> scores = metric(model=model, x_batch=x_batch, y_batch=y_batch, a_batch=a_batch_saliency)
        """
        return super().__call__(
            model=model,
            x_batch=x_batch,
            y_batch=y_batch,
            a_batch=a_batch,
            s_batch=s_batch,
            custom_batch=None,
            channel_first=channel_first,
            explain_func=explain_func,
            explain_func_kwargs=explain_func_kwargs,
            softmax=softmax,
            device=device,
            model_predict_kwargs=model_predict_kwargs,
            batch_size=batch_size,
            **kwargs,
        )

<<<<<<< HEAD
    def evaluate_instance(
        self,
        model: ModelInterface,
        x: np.ndarray,
        y: np.ndarray,
        a: np.ndarray,
    ) -> List[float]:
        """
        Evaluate instance gets model and data for a single instance as input and returns the evaluation result.

        Parameters
        ----------
        model: ModelInterface
            A ModelInteface that is subject to explanation.
        x: np.ndarray
            The input to be evaluated on an instance-basis.
        y: np.ndarray
            The output to be evaluated on an instance-basis.
        a: np.ndarray
            The explanation to be evaluated on an instance-basis.

        Returns
        -------
        list:
            The evaluation results.
        """

        # Order indices.
        ordered_indices = np.argsort(a, axis=None)[::-1]

        results_instance = np.array([None for _ in self.percentages])

        for p_ix, p in enumerate(self.percentages):
            top_k_indices = ordered_indices[: int(self.a_size * p / 100)]

            x_perturbed = self.perturb_func(  # type: ignore
                arr=x,
                indices=top_k_indices,
            )

            warn.warn_perturbation_caused_no_change(x=x, x_perturbed=x_perturbed)

            # Predict on perturbed input x and store the difference from predicting on unperturbed input.
            x_input = model.shape_input(x_perturbed, x.shape, channel_first=True)
            class_pred_perturb = np.argmax(model.predict(x_input))

            # Write a boolean into the percentage results.
            results_instance[p_ix] = int(y == class_pred_perturb)

        # Return list of booleans for each percentage.
        return results_instance

=======
>>>>>>> 04420476
    def custom_batch_preprocess(self, a_batch: np.ndarray, **kwargs) -> None:
        """ROAD requires `a_size` property to be set to `image_height` * `image_width` of an explanation."""
        if self.a_size is None:
            self.a_size = a_batch[0, :, :].size

    def custom_postprocess(
        self,
        **kwargs,
    ) -> None:
        """
        Post-process the evaluation results.

        Parameters
        ----------
        kwargs:
            Unused.

        Returns
        -------
        None
        """

        # Calculate accuracy for every number of most important pixels removed.
        percentage_scores = self.evaluation_scores[0].mean(axis=0)
        self.evaluation_scores = {
            percentage: percentage_score
            for p_ix, (percentage, percentage_score) in enumerate(zip(self.percentages, percentage_scores))
        }

    def evaluate_batch(
        self,
        model: ModelInterface,
        x_batch: np.ndarray,
        y_batch: np.ndarray,
        a_batch: np.ndarray,
        **kwargs,
    ) -> List[List[float]]:
        """
        This method performs XAI evaluation on a single batch of explanations.
        For more information on the specific logic, we refer the metric’s initialisation docstring.

        Parameters
        ----------
        model: ModelInterface
            A ModelInteface that is subject to explanation.
        x_batch: np.ndarray
            The input to be evaluated on a batch-basis.
        y_batch: np.ndarray
            The output to be evaluated on a batch-basis.
        a_batch: np.ndarray
            The explanation to be evaluated on a batch-basis.
        kwargs:
            Unused.

        Returns
        -------
        scores_batch:
            The evaluation results.
        """
        # Prepare shapes. Expand a_batch if not the same shape
        if x_batch.shape != a_batch.shape:
            a_batch = np.broadcast_to(a_batch, x_batch.shape)

        # Flatten the attributions.
        batch_size = a_batch.shape[0]
        a_batch = a_batch.reshape(batch_size, -1)
        n_features = a_batch.shape[-1]

        # Get indices of sorted attributions (descending).
        ordered_indices = np.argsort(-a_batch, axis=1)
        results = []
        for p in self.percentages:
            top_k_indices = ordered_indices[:, : int(self.a_size * p / 100)]

            x_perturbed = []
            for x_element, top_k_index in zip(x_batch, top_k_indices):
                x_perturbed_element = self.perturb_func(  # type: ignore
                    arr=x_element,
                    indices=top_k_index,
                )
                x_perturbed.append(x_perturbed_element)
                warn.warn_perturbation_caused_no_change(x=x_element, x_perturbed=x_perturbed)
            x_perturbed = np.stack(x_perturbed, axis=0)

            # Predict on perturbed input x and store the difference from predicting on unperturbed input.
            x_input = model.shape_input(x_perturbed, x_batch.shape, channel_first=True, batched=True)
            class_pred_perturb = np.argmax(model.predict(x_input), axis=-1)

            # Write a boolean into the percentage results.
            results.append(y_batch == class_pred_perturb)
        results = np.stack(results, axis=1).astype(int)
        # Return list of booleans for each percentage.
        return [results]<|MERGE_RESOLUTION|>--- conflicted
+++ resolved
@@ -132,9 +132,7 @@
 
         self.percentages = percentages
         self.a_size = None
-        self.perturb_func = make_perturb_func(
-            perturb_func, perturb_func_kwargs, noise=noise
-        )
+        self.perturb_func = make_perturb_func(perturb_func, perturb_func_kwargs, noise=noise)
 
         # Asserts and warnings.
         if not self.disable_warnings:
@@ -282,9 +280,7 @@
         percentage_scores = self.evaluation_scores[0].mean(axis=0)
         self.evaluation_scores = {
             percentage: percentage_score
-            for p_ix, (percentage, percentage_score) in enumerate(
-                zip(self.percentages, percentage_scores)
-            )
+            for p_ix, (percentage, percentage_score) in enumerate(zip(self.percentages, percentage_scores))
         }
 
     def evaluate_batch(
@@ -339,15 +335,11 @@
                     indices=top_k_index,
                 )
                 x_perturbed.append(x_perturbed_element)
-                warn.warn_perturbation_caused_no_change(
-                    x=x_element, x_perturbed=x_perturbed
-                )
+                warn.warn_perturbation_caused_no_change(x=x_element, x_perturbed=x_perturbed)
             x_perturbed = np.stack(x_perturbed, axis=0)
 
             # Predict on perturbed input x and store the difference from predicting on unperturbed input.
-            x_input = model.shape_input(
-                x_perturbed, x_batch.shape, channel_first=True, batched=True
-            )
+            x_input = model.shape_input(x_perturbed, x_batch.shape, channel_first=True, batched=True)
             class_pred_perturb = np.argmax(model.predict(x_input), axis=-1)
 
             # Write a boolean into the percentage results.
@@ -583,61 +575,6 @@
             **kwargs,
         )
 
-<<<<<<< HEAD
-    def evaluate_instance(
-        self,
-        model: ModelInterface,
-        x: np.ndarray,
-        y: np.ndarray,
-        a: np.ndarray,
-    ) -> List[float]:
-        """
-        Evaluate instance gets model and data for a single instance as input and returns the evaluation result.
-
-        Parameters
-        ----------
-        model: ModelInterface
-            A ModelInteface that is subject to explanation.
-        x: np.ndarray
-            The input to be evaluated on an instance-basis.
-        y: np.ndarray
-            The output to be evaluated on an instance-basis.
-        a: np.ndarray
-            The explanation to be evaluated on an instance-basis.
-
-        Returns
-        -------
-        list:
-            The evaluation results.
-        """
-
-        # Order indices.
-        ordered_indices = np.argsort(a, axis=None)[::-1]
-
-        results_instance = np.array([None for _ in self.percentages])
-
-        for p_ix, p in enumerate(self.percentages):
-            top_k_indices = ordered_indices[: int(self.a_size * p / 100)]
-
-            x_perturbed = self.perturb_func(  # type: ignore
-                arr=x,
-                indices=top_k_indices,
-            )
-
-            warn.warn_perturbation_caused_no_change(x=x, x_perturbed=x_perturbed)
-
-            # Predict on perturbed input x and store the difference from predicting on unperturbed input.
-            x_input = model.shape_input(x_perturbed, x.shape, channel_first=True)
-            class_pred_perturb = np.argmax(model.predict(x_input))
-
-            # Write a boolean into the percentage results.
-            results_instance[p_ix] = int(y == class_pred_perturb)
-
-        # Return list of booleans for each percentage.
-        return results_instance
-
-=======
->>>>>>> 04420476
     def custom_batch_preprocess(self, a_batch: np.ndarray, **kwargs) -> None:
         """ROAD requires `a_size` property to be set to `image_height` * `image_width` of an explanation."""
         if self.a_size is None:
