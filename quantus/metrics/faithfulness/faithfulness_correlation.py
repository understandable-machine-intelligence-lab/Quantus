--- conflicted
+++ resolved
@@ -262,18 +262,9 @@
         self,
         model: ModelInterface,
         x: np.ndarray,
-<<<<<<< HEAD
-        y: Optional[np.ndarray] = None,
-        a: Optional[np.ndarray] = None,
-        s: Optional[np.ndarray] = None,
-        c: Any = None,
-        p: Any = None,
-        a_perturbed: Optional[np.ndarray] = None,
-=======
         y: np.ndarray,
         a: np.ndarray,
         s: np.ndarray,
->>>>>>> 85caac80
     ) -> float:
         """
         Evaluate instance gets model and data for a single instance as input and returns the evaluation result.
