"""This module contains the implementation of the Iterative Removal of Features metric."""

# This file is part of Quantus.
# Quantus is free software: you can redistribute it and/or modify it under the terms of the GNU Lesser General Public License as published by the Free Software Foundation, either version 3 of the License, or (at your option) any later version.
# Quantus is distributed in the hope that it will be useful, but WITHOUT ANY WARRANTY; without even the implied warranty of MERCHANTABILITY or FITNESS FOR A PARTICULAR PURPOSE. See the GNU Lesser General Public License for more details.
# You should have received a copy of the GNU Lesser General Public License along with Quantus. If not, see <https://www.gnu.org/licenses/>.
# Quantus project URL: <https://github.com/understandable-machine-intelligence-lab/Quantus>.
import sys
from typing import Any, Callable, Dict, List, Optional

import numpy as np

<<<<<<< HEAD
from quantus.functions.perturb_func import (
    baseline_replacement_by_mask,
    baseline_replacement_by_indices,
)
=======
from quantus.functions.perturb_func import baseline_replacement_by_mask
>>>>>>> 04420476
from quantus.helpers import asserts, utils, warn
from quantus.helpers.enums import (
    DataType,
    EvaluationCategory,
    ModelType,
    ScoreDirection,
)
from quantus.helpers.model.model_interface import ModelInterface
from quantus.helpers.perturbation_utils import make_perturb_func
from quantus.metrics.base import Metric

if sys.version_info >= (3, 8):
    from typing import final
else:
    from typing_extensions import final


@final
class BatchIROF(Metric[List[float]]):
    """
    Implementation of IROF (Iterative Removal of Features) by Rieger at el., 2020.

    The metric computes the area over the curve per class for sorted mean importances
    of feature segments (superpixels) as they are iteratively removed (and prediction scores are collected),
    averaged over several test samples.

    Assumptions:
        - The original metric definition relies on image-segmentation functionality. Therefore, only apply the
        metric to 3-dimensional (image) data. To extend the applicablity to other data domains,
        adjustments to the current implementation might be necessary.

    References:
        1) Laura Rieger and Lars Kai Hansen. "Irof: a low resource evaluation metric for
        explanation methods." arXiv preprint arXiv:2003.08747 (2020).

    Attributes:
        -  _name: The name of the metric.
        - _data_applicability: The data types that the metric implementation currently supports.
        - _models: The model types that this metric can work with.
        - score_direction: How to interpret the scores, whether higher/ lower values are considered better.
        - evaluation_category: What property/ explanation quality that this metric measures.
    """

    name = "IROF"
    data_applicability = {DataType.IMAGE}
    model_applicability = {ModelType.TORCH, ModelType.TF}
    score_direction = ScoreDirection.HIGHER
    evaluation_category = EvaluationCategory.FAITHFULNESS

    def __init__(
        self,
        segmentation_method: str = "slic",
        abs: bool = False,
        normalise: bool = True,
        normalise_func: Optional[Callable[[np.ndarray], np.ndarray]] = None,
        normalise_func_kwargs: Optional[Dict[str, Any]] = None,
        perturb_func: Optional[Callable] = None,
        perturb_baseline: str = "mean",
        perturb_func_kwargs: Optional[Dict[str, Any]] = None,
        return_aggregate: bool = True,
        aggregate_func: Optional[Callable] = None,
        default_plot_func: Optional[Callable] = None,
        disable_warnings: bool = False,
        display_progressbar: bool = False,
        **kwargs,
    ):
        """
        Parameters
        ----------
        segmentation_method: string
            Image segmentation method:'slic' or 'felzenszwalb', default="slic".
        abs: boolean
            Indicates whether absolute operation is applied on the attribution, default=False.
        normalise: boolean
            Indicates whether normalise operation is applied on the attribution, default=True.
        normalise_func: callable
            Attribution normalisation function applied in case normalise=True.
            If normalise_func=None, the default value is used, default=normalise_by_max.
        normalise_func_kwargs: dict
            Keyword arguments to be passed to normalise_func on call, default={}.
        perturb_func: callable
            Input perturbation function. If None, the default value is used,
            default=baseline_replacement_by_indices.
        perturb_baseline: string
            Indicates the type of baseline: "mean", "random", "uniform", "black" or "white",
            default="mean".
        perturb_func_kwargs: dict
            Keyword arguments to be passed to perturb_func, default={}.
        return_aggregate: boolean
            Indicates if an aggregated score should be computed over all instances.
        aggregate_func: callable
            Callable that aggregates the scores given an evaluation call.
        default_plot_func: callable
            Callable that plots the metrics result.
        disable_warnings: boolean
            Indicates whether the warnings are printed, default=False.
        display_progressbar: boolean
            Indicates whether a tqdm-progress-bar is printed, default=False.
        kwargs: optional
            Keyword arguments.
        """
        super().__init__(
            abs=abs,
            normalise=normalise,
            normalise_func=normalise_func,
            normalise_func_kwargs=normalise_func_kwargs,
            return_aggregate=return_aggregate,
            aggregate_func=aggregate_func,
            default_plot_func=default_plot_func,
            display_progressbar=display_progressbar,
            disable_warnings=disable_warnings,
            **kwargs,
        )

        if perturb_func is None:
            perturb_func = baseline_replacement_by_mask

        # Save metric-specific attributes.
        self.segmentation_method = segmentation_method
        self.nr_channels = None
        self.perturb_func = make_perturb_func(
            perturb_func, perturb_func_kwargs, perturb_baseline=perturb_baseline
        )

        # Asserts and warnings.
        if not self.disable_warnings:
            warn.warn_parameterisation(
                metric_name=self.__class__.__name__,
                sensitive_params=(
                    "baseline value 'perturb_baseline' and the method to segment "
                    "the image 'segmentation_method' (including all its associated"
                    " hyperparameters), also, IROF only works with image data"
                ),
                data_domain_applicability=(
                    f"Also, the current implementation only works for 3-dimensional (image) data."
                ),
                citation=(
                    "Rieger, Laura, and Lars Kai Hansen. 'Irof: a low resource evaluation metric "
                    "for explanation methods.' arXiv preprint arXiv:2003.08747 (2020)"
                ),
            )

    def __call__(
        self,
        model,
        x_batch: np.array,
        y_batch: np.array,
        a_batch: Optional[np.ndarray] = None,
        s_batch: Optional[np.ndarray] = None,
        channel_first: Optional[bool] = None,
        explain_func: Optional[Callable] = None,
        explain_func_kwargs: Optional[Dict] = None,
        model_predict_kwargs: Optional[Dict] = None,
        softmax: Optional[bool] = True,
        device: Optional[str] = None,
        batch_size: int = 64,
        **kwargs,
    ) -> List[float]:
        """
        This implementation represents the main logic of the metric and makes the class object callable.
        It completes instance-wise evaluation of explanations (a_batch) with respect to input data (x_batch),
        output labels (y_batch) and a torch or tensorflow model (model).

        Calls general_preprocess() with all relevant arguments, calls
        () on each instance, and saves results to evaluation_scores.
        Calls custom_postprocess() afterwards. Finally returns evaluation_scores.

        Parameters
        ----------
        model: torch.nn.Module, tf.keras.Model
            A torch or tensorflow model that is subject to explanation.
        x_batch: np.ndarray
            A np.ndarray which contains the input data that are explained.
        y_batch: np.ndarray
            A np.ndarray which contains the output labels that are explained.
        a_batch: np.ndarray, optional
            A np.ndarray which contains pre-computed attributions i.e., explanations.
        s_batch: np.ndarray, optional
            A np.ndarray which contains segmentation masks that matches the input.
        channel_first: boolean, optional
            Indicates of the image dimensions are channel first, or channel last.
            Inferred from the input shape if None.
        explain_func: callable
            Callable generating attributions.
        explain_func_kwargs: dict, optional
            Keyword arguments to be passed to explain_func on call.
        model_predict_kwargs: dict, optional
            Keyword arguments to be passed to the model's predict method.
        softmax: boolean
            Indicates whether to use softmax probabilities or logits in model prediction.
            This is used for this __call__ only and won't be saved as attribute. If None, self.softmax is used.
        device: string
            Indicated the device on which a torch.Tensor is or will be allocated: "cpu" or "gpu".
        kwargs: optional
            Keyword arguments.

        Returns
        -------
        evaluation_scores: list
            a list of Any with the evaluation scores of the concerned batch.

        Examples:
        --------
            # Minimal imports.
            >> import quantus
            >> from quantus import LeNet
            >> import torch

            # Enable GPU.
            >> device = torch.device("cuda:0" if torch.cuda.is_available() else "cpu")

            # Load a pre-trained LeNet classification model (architecture at quantus/helpers/models).
            >> model = LeNet()
            >> model.load_state_dict(torch.load("tutorials/assets/pytests/mnist_model"))

            # Load MNIST datasets and make loaders.
            >> test_set = torchvision.datasets.MNIST(root='./sample_data', download=True)
            >> test_loader = torch.utils.data.DataLoader(test_set, batch_size=24)

            # Load a batch of inputs and outputs to use for XAI evaluation.
            >> x_batch, y_batch = iter(test_loader).next()
            >> x_batch, y_batch = x_batch.cpu().numpy(), y_batch.cpu().numpy()

            # Generate Saliency attributions of the test set batch of the test set.
            >> a_batch_saliency = Saliency(model).attribute(inputs=x_batch, target=y_batch, abs=True).sum(axis=1)
            >> a_batch_saliency = a_batch_saliency.cpu().numpy()

            # Initialise the metric and evaluate explanations by calling the metric instance.
            >> metric = Metric(abs=True, normalise=False)
            >> scores = metric(model=model, x_batch=x_batch, y_batch=y_batch, a_batch=a_batch_saliency)
        """
        return super().__call__(
            model=model,
            x_batch=x_batch,
            y_batch=y_batch,
            a_batch=a_batch,
            s_batch=s_batch,
            custom_batch=None,
            channel_first=channel_first,
            explain_func=explain_func,
            explain_func_kwargs=explain_func_kwargs,
            softmax=softmax,
            device=device,
            model_predict_kwargs=model_predict_kwargs,
            batch_size=batch_size,
            **kwargs,
        )

    def custom_preprocess(
        self,
        x_batch: np.ndarray,
        **kwargs,
    ) -> None:
        """
        Implementation of custom_preprocess_batch.

        Parameters
        ----------
        model: torch.nn.Module, tf.keras.Model
            A torch or tensorflow model e.g., torchvision.models that is subject to explanation.
        x_batch: np.ndarray
            A np.ndarray which contains the input data that are explained.
        y_batch: np.ndarray
            A np.ndarray which contains the output labels that are explained.
        a_batch: np.ndarray, optional
            A np.ndarray which contains pre-computed attributions i.e., explanations.
        s_batch: np.ndarray, optional
            A np.ndarray which contains segmentation masks that matches the input.
        custom_batch: any
            Gives flexibility ot the user to use for evaluation, can hold any variable.

        Returns
        -------
        None
        """
        # Infer number of input channels.
        self.nr_channels = x_batch.shape[1]

    @property
    def get_aoc_score(self):
        """Calculate the area over the curve (AOC) score for several test samples."""
        return np.mean(self.evaluation_scores)

    def evaluate_batch(
        self,
        model: ModelInterface,
        x_batch: np.ndarray,
        y_batch: np.ndarray,
        a_batch: np.ndarray,
        **kwargs,
    ) -> List[float]:
        """
        This method performs XAI evaluation on a single batch of explanations.
        For more information on the specific logic, we refer the metric’s initialisation docstring.

        Parameters
        ----------
        model: ModelInterface
            A ModelInterface that is subject to explanation.
        x_batch: np.ndarray
            The input to be evaluated on a batch-basis.
        y_batch: np.ndarray
            The output to be evaluated on a batch-basis.
        a_batch: np.ndarray
            The explanation to be evaluated on a batch-basis.
        kwargs:
            Unused.

        Returns
        -------
        scores_batch:
            The evaluation results.
        """
        # Prepare shapes. Expand a_batch if not the same shape
        if x_batch.shape != a_batch.shape:
            a_batch = np.broadcast_to(a_batch, x_batch.shape)

        # Flatten the attributions.
        batch_size = a_batch.shape[0]

        # Predict on input.
        x_input = model.shape_input(
            x_batch, x_batch.shape, channel_first=True, batched=True
        )
        y_pred = model.predict(x_input)[np.arange(batch_size), y_batch]

        # Segment image.
        segments_batch = []
        s_indices_batch = []
        for x, a in zip(x_batch, a_batch):
            segments = utils.get_superpixel_segments(
                img=np.moveaxis(x, 0, -1).astype("double"),
                segmentation_method=self.segmentation_method,
            )
            nr_segments = len(np.unique(segments))
            asserts.assert_nr_segments(nr_segments=nr_segments)
            segments_batch.append(segments)

            # Calculate average attribution of each segment.
            att_segs = np.zeros(nr_segments)
            for i, s in enumerate(range(nr_segments)):
                att_segs[i] = np.mean(a[:, segments == s])

            # Sort segments based on the mean attribution (descending order).
            s_indices = np.argsort(-att_segs)
            s_indices_batch.append(s_indices)
        segments_batch = np.stack(segments_batch, axis=0)
        max_segments_len = max([len(s_indices) for s_indices in s_indices_batch])
        mask_preds_batch = np.array(
            [
                [1.0] * len(s_indices) + [0] * (max_segments_len - len(s_indices))
                for s_indices in s_indices_batch
            ]
        )
        s_indices_batch = np.array(
            [
                s_indices.tolist() + [-1] * (max_segments_len - len(s_indices))
                for s_indices in s_indices_batch
            ]
        )

        preds = []
        x_perturbed = x_batch.copy()
        for s_indices_segment in s_indices_batch.T:
            # Perturb input by indices of attributions.
            mask = (segments_batch == s_indices_segment[:, None, None])[:, None]

            x_new_perturbed = self.perturb_func(
                arr=x_perturbed,
                mask=mask,
            )
            # Check if the perturbation caused change
            for x_element, x_perturbed_element in zip(x_new_perturbed, x_perturbed):
                warn.warn_perturbation_caused_no_change(
                    x=x_element, x_perturbed=x_perturbed_element
                )

            # Predict on perturbed input x.
            x_input = model.shape_input(
                x_new_perturbed, x.shape, channel_first=True, batched=True
            )
            y_pred_perturb = model.predict(x_input)[np.arange(batch_size), y_batch]

            # Normalise the scores to be within range [0, 1].
            preds.append(y_pred_perturb / y_pred)
            x_perturbed = x_new_perturbed
        preds = np.stack(preds, axis=1) * mask_preds_batch
        # Calculate the area over the curve (AOC) score.
        aoc = mask_preds_batch.sum(-1) - utils.calculate_auc(preds, batched=True)
        return aoc


@final
class IROF(Metric[List[float]]):
    """
    Implementation of IROF (Iterative Removal of Features) by Rieger at el., 2020.

    The metric computes the area over the curve per class for sorted mean importances
    of feature segments (superpixels) as they are iteratively removed (and prediction scores are collected),
    averaged over several test samples.

    Assumptions:
        - The original metric definition relies on image-segmentation functionality. Therefore, only apply the
        metric to 3-dimensional (image) data. To extend the applicablity to other data domains,
        adjustments to the current implementation might be necessary.

    References:
        1) Laura Rieger and Lars Kai Hansen. "Irof: a low resource evaluation metric for
        explanation methods." arXiv preprint arXiv:2003.08747 (2020).

    Attributes:
        -  _name: The name of the metric.
        - _data_applicability: The data types that the metric implementation currently supports.
        - _models: The model types that this metric can work with.
        - score_direction: How to interpret the scores, whether higher/ lower values are considered better.
        - evaluation_category: What property/ explanation quality that this metric measures.
    """

    name = "IROF"
    data_applicability = {DataType.IMAGE}
    model_applicability = {ModelType.TORCH, ModelType.TF}
    score_direction = ScoreDirection.HIGHER
    evaluation_category = EvaluationCategory.FAITHFULNESS

    def __init__(
        self,
        segmentation_method: str = "slic",
        abs: bool = False,
        normalise: bool = True,
        normalise_func: Optional[Callable[[np.ndarray], np.ndarray]] = None,
        normalise_func_kwargs: Optional[Dict[str, Any]] = None,
        perturb_func: Optional[Callable] = None,
        perturb_baseline: str = "mean",
        perturb_func_kwargs: Optional[Dict[str, Any]] = None,
        return_aggregate: bool = True,
        aggregate_func: Optional[Callable] = None,
        default_plot_func: Optional[Callable] = None,
        disable_warnings: bool = False,
        display_progressbar: bool = False,
        **kwargs,
    ):
        """
        Parameters
        ----------
        segmentation_method: string
            Image segmentation method:'slic' or 'felzenszwalb', default="slic".
        abs: boolean
            Indicates whether absolute operation is applied on the attribution, default=False.
        normalise: boolean
            Indicates whether normalise operation is applied on the attribution, default=True.
        normalise_func: callable
            Attribution normalisation function applied in case normalise=True.
            If normalise_func=None, the default value is used, default=normalise_by_max.
        normalise_func_kwargs: dict
            Keyword arguments to be passed to normalise_func on call, default={}.
        perturb_func: callable
            Input perturbation function. If None, the default value is used,
            default=baseline_replacement_by_indices.
        perturb_baseline: string
            Indicates the type of baseline: "mean", "random", "uniform", "black" or "white",
            default="mean".
        perturb_func_kwargs: dict
            Keyword arguments to be passed to perturb_func, default={}.
        return_aggregate: boolean
            Indicates if an aggregated score should be computed over all instances.
        aggregate_func: callable
            Callable that aggregates the scores given an evaluation call.
        default_plot_func: callable
            Callable that plots the metrics result.
        disable_warnings: boolean
            Indicates whether the warnings are printed, default=False.
        display_progressbar: boolean
            Indicates whether a tqdm-progress-bar is printed, default=False.
        kwargs: optional
            Keyword arguments.
        """
        super().__init__(
            abs=abs,
            normalise=normalise,
            normalise_func=normalise_func,
            normalise_func_kwargs=normalise_func_kwargs,
            return_aggregate=return_aggregate,
            aggregate_func=aggregate_func,
            default_plot_func=default_plot_func,
            display_progressbar=display_progressbar,
            disable_warnings=disable_warnings,
            **kwargs,
        )

        if perturb_func is None:
            perturb_func = baseline_replacement_by_mask

        # Save metric-specific attributes.
        self.segmentation_method = segmentation_method
        self.nr_channels = None
        self.perturb_func = make_perturb_func(perturb_func, perturb_func_kwargs, perturb_baseline=perturb_baseline)

        # Asserts and warnings.
        if not self.disable_warnings:
            warn.warn_parameterisation(
                metric_name=self.__class__.__name__,
                sensitive_params=(
                    "baseline value 'perturb_baseline' and the method to segment "
                    "the image 'segmentation_method' (including all its associated"
                    " hyperparameters), also, IROF only works with image data"
                ),
                data_domain_applicability=(
                    f"Also, the current implementation only works for 3-dimensional (image) data."
                ),
                citation=(
                    "Rieger, Laura, and Lars Kai Hansen. 'Irof: a low resource evaluation metric "
                    "for explanation methods.' arXiv preprint arXiv:2003.08747 (2020)"
                ),
            )

    def __call__(
        self,
        model,
        x_batch: np.array,
        y_batch: np.array,
        a_batch: Optional[np.ndarray] = None,
        s_batch: Optional[np.ndarray] = None,
        channel_first: Optional[bool] = None,
        explain_func: Optional[Callable] = None,
        explain_func_kwargs: Optional[Dict] = None,
        model_predict_kwargs: Optional[Dict] = None,
        softmax: Optional[bool] = True,
        device: Optional[str] = None,
        batch_size: int = 64,
        **kwargs,
    ) -> List[float]:
        """
        This implementation represents the main logic of the metric and makes the class object callable.
        It completes instance-wise evaluation of explanations (a_batch) with respect to input data (x_batch),
        output labels (y_batch) and a torch or tensorflow model (model).

        Calls general_preprocess() with all relevant arguments, calls
        () on each instance, and saves results to evaluation_scores.
        Calls custom_postprocess() afterwards. Finally returns evaluation_scores.

        Parameters
        ----------
        model: torch.nn.Module, tf.keras.Model
            A torch or tensorflow model that is subject to explanation.
        x_batch: np.ndarray
            A np.ndarray which contains the input data that are explained.
        y_batch: np.ndarray
            A np.ndarray which contains the output labels that are explained.
        a_batch: np.ndarray, optional
            A np.ndarray which contains pre-computed attributions i.e., explanations.
        s_batch: np.ndarray, optional
            A np.ndarray which contains segmentation masks that matches the input.
        channel_first: boolean, optional
            Indicates of the image dimensions are channel first, or channel last.
            Inferred from the input shape if None.
        explain_func: callable
            Callable generating attributions.
        explain_func_kwargs: dict, optional
            Keyword arguments to be passed to explain_func on call.
        model_predict_kwargs: dict, optional
            Keyword arguments to be passed to the model's predict method.
        softmax: boolean
            Indicates whether to use softmax probabilities or logits in model prediction.
            This is used for this __call__ only and won't be saved as attribute. If None, self.softmax is used.
        device: string
            Indicated the device on which a torch.Tensor is or will be allocated: "cpu" or "gpu".
        kwargs: optional
            Keyword arguments.

        Returns
        -------
        evaluation_scores: list
            a list of Any with the evaluation scores of the concerned batch.

        Examples:
        --------
            # Minimal imports.
            >> import quantus
            >> from quantus import LeNet
            >> import torch

            # Enable GPU.
            >> device = torch.device("cuda:0" if torch.cuda.is_available() else "cpu")

            # Load a pre-trained LeNet classification model (architecture at quantus/helpers/models).
            >> model = LeNet()
            >> model.load_state_dict(torch.load("tutorials/assets/pytests/mnist_model"))

            # Load MNIST datasets and make loaders.
            >> test_set = torchvision.datasets.MNIST(root='./sample_data', download=True)
            >> test_loader = torch.utils.data.DataLoader(test_set, batch_size=24)

            # Load a batch of inputs and outputs to use for XAI evaluation.
            >> x_batch, y_batch = iter(test_loader).next()
            >> x_batch, y_batch = x_batch.cpu().numpy(), y_batch.cpu().numpy()

            # Generate Saliency attributions of the test set batch of the test set.
            >> a_batch_saliency = Saliency(model).attribute(inputs=x_batch, target=y_batch, abs=True).sum(axis=1)
            >> a_batch_saliency = a_batch_saliency.cpu().numpy()

            # Initialise the metric and evaluate explanations by calling the metric instance.
            >> metric = Metric(abs=True, normalise=False)
            >> scores = metric(model=model, x_batch=x_batch, y_batch=y_batch, a_batch=a_batch_saliency)
        """
        return super().__call__(
            model=model,
            x_batch=x_batch,
            y_batch=y_batch,
            a_batch=a_batch,
            s_batch=s_batch,
            custom_batch=None,
            channel_first=channel_first,
            explain_func=explain_func,
            explain_func_kwargs=explain_func_kwargs,
            softmax=softmax,
            device=device,
            model_predict_kwargs=model_predict_kwargs,
            batch_size=batch_size,
            **kwargs,
        )

    def custom_preprocess(
        self,
        x_batch: np.ndarray,
        **kwargs,
    ) -> None:
        """
        Implementation of custom_preprocess_batch.

        Parameters
        ----------
        model: torch.nn.Module, tf.keras.Model
            A torch or tensorflow model e.g., torchvision.models that is subject to explanation.
        x_batch: np.ndarray
            A np.ndarray which contains the input data that are explained.
        y_batch: np.ndarray
            A np.ndarray which contains the output labels that are explained.
        a_batch: np.ndarray, optional
            A np.ndarray which contains pre-computed attributions i.e., explanations.
        s_batch: np.ndarray, optional
            A np.ndarray which contains segmentation masks that matches the input.
        custom_batch: any
            Gives flexibility ot the user to use for evaluation, can hold any variable.

        Returns
        -------
        None
        """
        # Infer number of input channels.
        self.nr_channels = x_batch.shape[1]

    @property
    def get_aoc_score(self):
        """Calculate the area over the curve (AOC) score for several test samples."""
        return np.mean(self.evaluation_scores)

    def evaluate_batch(
        self,
        model: ModelInterface,
        x_batch: np.ndarray,
        y_batch: np.ndarray,
        a_batch: np.ndarray,
        **kwargs,
    ) -> List[float]:
        """
        This method performs XAI evaluation on a single batch of explanations.
        For more information on the specific logic, we refer the metric’s initialisation docstring.

        Parameters
        ----------
        model: ModelInterface
            A ModelInterface that is subject to explanation.
        x_batch: np.ndarray
            The input to be evaluated on a batch-basis.
        y_batch: np.ndarray
            The output to be evaluated on a batch-basis.
        a_batch: np.ndarray
            The explanation to be evaluated on a batch-basis.
        kwargs:
            Unused.

        Returns
        -------
        scores_batch:
            The evaluation results.
        """
        # Prepare shapes. Expand a_batch if not the same shape
        if x_batch.shape != a_batch.shape:
            a_batch = np.broadcast_to(a_batch, x_batch.shape)

        # Flatten the attributions.
        batch_size = a_batch.shape[0]

        # Predict on input.
        x_input = model.shape_input(x_batch, x_batch.shape, channel_first=True, batched=True)
        y_pred = model.predict(x_input)[np.arange(batch_size), y_batch]

        # Segment image.
        segments_batch = []
        s_indices_batch_list = []
        for x, a in zip(x_batch, a_batch):
            segments = utils.get_superpixel_segments(
                img=np.moveaxis(x, 0, -1).astype("double"),
                segmentation_method=self.segmentation_method,
            )
            nr_segments = len(np.unique(segments))
            asserts.assert_nr_segments(nr_segments=nr_segments)
            segments_batch.append(segments)

            # Calculate average attribution of each segment.
            att_segs = np.zeros(nr_segments)
            for i, s in enumerate(range(nr_segments)):
                att_segs[i] = np.mean(a[:, segments == s])

            # Sort segments based on the mean attribution (descending order).
            s_indices = np.argsort(-att_segs)
            s_indices_batch_list.append(s_indices)
        segments_batch = np.stack(segments_batch, axis=0)
        max_segments_len = max([len(s_indices) for s_indices in s_indices_batch_list])
        mask_preds_batch = np.array(
            [[1.0] * len(s_indices) + [0] * (max_segments_len - len(s_indices)) for s_indices in s_indices_batch_list]
        )
        s_indices_batch = np.array(
            [s_indices.tolist() + [-1] * (max_segments_len - len(s_indices)) for s_indices in s_indices_batch_list]
        )

        preds = []
        x_perturbed = x_batch.copy()
        for s_indices_segment in s_indices_batch.T:
            # Perturb input by indices of attributions.
            mask = (segments_batch == s_indices_segment[:, None, None])[:, None]

            x_new_perturbed = self.perturb_func(
                arr=x_perturbed,
                mask=mask,
            )
            # Check if the perturbation caused change
            for x_element, x_perturbed_element in zip(x_new_perturbed, x_perturbed):
                warn.warn_perturbation_caused_no_change(x=x_element, x_perturbed=x_perturbed_element)

            # Predict on perturbed input x.
            x_input = model.shape_input(x_new_perturbed, x_new_perturbed.shape, channel_first=True, batched=True)
            y_pred_perturb = model.predict(x_input)[np.arange(batch_size), y_batch]

            # Normalise the scores to be within range [0, 1].
            preds.append(y_pred_perturb / y_pred)
            x_perturbed = x_new_perturbed
        preds = np.stack(preds, axis=1) * mask_preds_batch
        # Calculate the area over the curve (AOC) score.
        aoc = mask_preds_batch.sum(-1) - utils.calculate_auc(preds, batched=True)
        return aoc<|MERGE_RESOLUTION|>--- conflicted
+++ resolved
@@ -10,14 +10,7 @@
 
 import numpy as np
 
-<<<<<<< HEAD
-from quantus.functions.perturb_func import (
-    baseline_replacement_by_mask,
-    baseline_replacement_by_indices,
-)
-=======
 from quantus.functions.perturb_func import baseline_replacement_by_mask
->>>>>>> 04420476
 from quantus.helpers import asserts, utils, warn
 from quantus.helpers.enums import (
     DataType,
@@ -138,9 +131,7 @@
         # Save metric-specific attributes.
         self.segmentation_method = segmentation_method
         self.nr_channels = None
-        self.perturb_func = make_perturb_func(
-            perturb_func, perturb_func_kwargs, perturb_baseline=perturb_baseline
-        )
+        self.perturb_func = make_perturb_func(perturb_func, perturb_func_kwargs, perturb_baseline=perturb_baseline)
 
         # Asserts and warnings.
         if not self.disable_warnings:
@@ -339,9 +330,7 @@
         batch_size = a_batch.shape[0]
 
         # Predict on input.
-        x_input = model.shape_input(
-            x_batch, x_batch.shape, channel_first=True, batched=True
-        )
+        x_input = model.shape_input(x_batch, x_batch.shape, channel_first=True, batched=True)
         y_pred = model.predict(x_input)[np.arange(batch_size), y_batch]
 
         # Segment image.
@@ -367,16 +356,10 @@
         segments_batch = np.stack(segments_batch, axis=0)
         max_segments_len = max([len(s_indices) for s_indices in s_indices_batch])
         mask_preds_batch = np.array(
-            [
-                [1.0] * len(s_indices) + [0] * (max_segments_len - len(s_indices))
-                for s_indices in s_indices_batch
-            ]
+            [[1.0] * len(s_indices) + [0] * (max_segments_len - len(s_indices)) for s_indices in s_indices_batch]
         )
         s_indices_batch = np.array(
-            [
-                s_indices.tolist() + [-1] * (max_segments_len - len(s_indices))
-                for s_indices in s_indices_batch
-            ]
+            [s_indices.tolist() + [-1] * (max_segments_len - len(s_indices)) for s_indices in s_indices_batch]
         )
 
         preds = []
@@ -391,14 +374,10 @@
             )
             # Check if the perturbation caused change
             for x_element, x_perturbed_element in zip(x_new_perturbed, x_perturbed):
-                warn.warn_perturbation_caused_no_change(
-                    x=x_element, x_perturbed=x_perturbed_element
-                )
+                warn.warn_perturbation_caused_no_change(x=x_element, x_perturbed=x_perturbed_element)
 
             # Predict on perturbed input x.
-            x_input = model.shape_input(
-                x_new_perturbed, x.shape, channel_first=True, batched=True
-            )
+            x_input = model.shape_input(x_new_perturbed, x.shape, channel_first=True, batched=True)
             y_pred_perturb = model.predict(x_input)[np.arange(batch_size), y_batch]
 
             # Normalise the scores to be within range [0, 1].
