"""This module contains the implementation of the Smooth Model Parameter Randomisation Test metric."""

# This file is part of Quantus.
# Quantus is free software: you can redistribute it and/or modify it under the terms of the GNU Lesser General Public License as published by the Free Software Foundation, either version 3 of the License, or (at your option) any later version.
# Quantus is distributed in the hope that it will be useful, but WITHOUT ANY WARRANTY; without even the implied warranty of MERCHANTABILITY or FITNESS FOR A PARTICULAR PURPOSE. See the GNU Lesser General Public License for more details.
# You should have received a copy of the GNU Lesser General Public License along with Quantus. If not, see <https://www.gnu.org/licenses/>.
# Quantus project URL: <https://github.com/understandable-machine-intelligence-lab/Quantus>.

import sys
import warnings
from typing import (
    Any,
    Callable,
    Collection,
    Dict,
    List,
    Optional,
    Union,
    Tuple,
    Generator,
    Iterable,
)
from importlib import util

import numpy as np
import quantus
from tqdm.auto import tqdm
from sklearn.utils import gen_batches
from scipy import stats

from quantus.functions.similarity_func import correlation_spearman
from quantus.helpers import asserts, warn, utils
from quantus.helpers.enums import (
    DataType,
    EvaluationCategory,
    ModelType,
    ScoreDirection,
)
from quantus.helpers.model.model_interface import ModelInterface
from quantus.metrics.base import Metric

if sys.version_info >= (3, 8):
    from typing import final
else:
    from typing_extensions import final

if util.find_spec("torch"):
    import torch


@final
class SmoothMPRT(Metric):
    """
    Implementation of the Smooth MPRT by Hedström et al., 2023.

<<<<<<< HEAD
    The Smooth Model Parameter Randomisation adds a "denoising" preprocessing step to the original MPRT,
    where the explanations are averaged over N noisy samples before the similarity between the original-
=======
    The Smooth Model Parameter Randomisation adds a "denoising" preprocessing step to the original MPRT, 
    where the explanations are averaged over N noisy samples before the similarity between the original- 
>>>>>>> 0686e017
    and fully random model's explanations is measured.

    References:
        1) Hedström, Anna, et al. "Sanity Checks Revisited: An Exploration to Repair the Model Parameter
        Randomisation Test." XAI in Action: Past, Present, and Future Applications. 2023.

    Attributes:
        -  _name: The name of the metric.
        - _data_applicability: The data types that the metric implementation currently supports.
        - _models: The model types that this metric can work with.
        - score_direction: How to interpret the scores, whether higher/ lower values are considered better.
        - evaluation_category: What property/ explanation quality that this metric measures.
    """

    name = "Smooth Model Parameter Randomisation Test"
    data_applicability = {DataType.IMAGE, DataType.TIMESERIES, DataType.TABULAR}
    model_applicability = {ModelType.TORCH, ModelType.TF}
    score_direction = ScoreDirection.LOWER
    evaluation_category = EvaluationCategory.RANDOMISATION

    def __init__(
        self,
        similarity_func: Optional[Callable] = None,
        layer_order: str = "bottom_up",
        seed: int = 42,
        nr_samples: int = 50,
        noise_magnitude: float = 0.1,
        return_average_correlation: bool = False,
        return_last_correlation: bool = False,
        skip_layers: bool = False,
        abs: bool = True,
        normalise: bool = True,
        normalise_func: Optional[Callable[[np.ndarray], np.ndarray]] = None,
        normalise_func_kwargs: Optional[Dict[str, Any]] = None,
        return_aggregate: bool = False,
        aggregate_func: Optional[Callable] = None,
        default_plot_func: Optional[Callable] = None,
        disable_warnings: bool = False,
        display_progressbar: bool = False,
        **kwargs,
    ):
        """
        Parameters
        ----------
        similarity_func: callable
            Similarity function applied to compare input and perturbed input, default=correlation_spearman.
        layer_order: string
            Indicated whether the model is randomized cascadingly or independently.
            Set order=top_down for cascading randomization, set order=independent for independent randomization,
            default="independent".
        seed: integer
            Seed used for the random generator, default=42.
        nr_samples: integer
            The number of samples used to compute the average (denoised) explanations, default=50.
            The default value is set based on ImageNet experiment in the reference paper.
            Please update the value according to your use case.
        noise_magnitude: float
            The magnitude of the noise added to the input, default=0.1.
            The default value is set based on ImageNet experiment in the reference paper.
            Please update the value according to your use case.
        return_average_correlation: boolean
            Indicates whether to return one float per sample, computing the average
            correlation coefficient across the layers for a given sample.
        return_last_correlation: boolean
            Indicates whether to return one float per sample, computing the explanation
            correlation coefficient for the full model randomisation (not layer-wise) of a sample.
        skip_layers: boolean
            Indicates if explanation similarity should be computed only once; between the
            original and fully randomised model, instead of in a layer-by-layer basis.
        abs: boolean
            Indicates whether absolute operation is applied on the attribution, default=True.
        normalise: boolean
            Indicates whether normalise operation is applied on the attribution, default=True.
        normalise_func: callable
            Attribution normalisation function applied in case normalise=True.
            If normalise_func=None, the default value is used, default=normalise_by_max.
        normalise_func_kwargs: dict
            Keyword arguments to be passed to normalise_func on call, default={}.
        return_aggregate: boolean
            Indicates if an aggregated score should be computed over all instances.
        aggregate_func: callable
            Callable that aggregates the scores given an evaluation call.
        default_plot_func: callable
            Callable that plots the metrics result.
        disable_warnings: boolean
            Indicates whether the warnings are printed, default=False.
        display_progressbar: boolean
            Indicates whether a tqdm-progress-bar is printed, default=False.
        kwargs: optional
            Keyword arguments.
        """

        super().__init__(
            abs=abs,
            normalise=normalise,
            normalise_func=normalise_func,
            normalise_func_kwargs=normalise_func_kwargs,
            return_aggregate=return_aggregate,
            aggregate_func=aggregate_func,
            default_plot_func=default_plot_func,
            display_progressbar=display_progressbar,
            disable_warnings=disable_warnings,
            **kwargs,
        )

        # Save metric-specific attributes.
        if similarity_func is None:
            similarity_func = correlation_spearman
        self.similarity_func = similarity_func
        self.layer_order = layer_order
        self.seed = seed
        self.nr_samples = nr_samples
        self.noise_magnitude = noise_magnitude
        self.return_average_correlation = return_average_correlation
        self.return_last_correlation = return_last_correlation
        self.skip_layers = skip_layers

        # Results are returned/saved as a dictionary not like in the super-class as a list.
        self.evaluation_scores = {}

        # Asserts and warnings.
        if self.return_average_correlation and self.return_last_correlation:
            raise ValueError(
                f"Both 'return_average_correlation' and 'return_last_correlation' cannot be set to 'True'. "
                f"Set both to 'False' or one of the attributes to 'True'."
            )
        if self.return_average_correlation and self.skip_layers:
            raise ValueError(
                f"Both 'return_average_correlation' and 'skip_layers' cannot be set to 'True'. "
                f"You need to calculate the explanation correlation at all layers in order "
                f"to compute the average correlation coefficient on all layers."
            )
        asserts.assert_layer_order(layer_order=self.layer_order)
        if not self.disable_warnings:
            warn.warn_parameterisation(
                metric_name=self.__class__.__name__,
                sensitive_params=(
                    "similarity metric 'similarity_func' and the order of "
                    "the layer randomisation 'layer_order', the number of samples 'nr_samples', and"
                    " the magnitude of noise 'noise_magnitude' "
                ),
                citation=(
                    'Hedström, Anna, et al. "Sanity Checks Revisited: An Exploration to Repair'
                    ' the Model Parameter Randomisation Test." XAI in Action: Past, Present, '
                    "and Future Applications. 2023."
                ),
            )

    def __call__(
        self,
        model,
        x_batch: np.ndarray,
        y_batch: np.ndarray,
        a_batch: Optional[np.ndarray] = None,
        s_batch: Optional[np.ndarray] = None,
        channel_first: Optional[bool] = None,
        explain_func: Optional[Callable] = None,
        explain_func_kwargs: Optional[Dict] = None,
        model_predict_kwargs: Optional[Dict] = None,
        softmax: Optional[bool] = False,
        device: Optional[str] = None,
        batch_size: int = 64,
        **kwargs,
    ) -> Union[List[float], float, Dict[str, List[float]], Collection[Any]]:
        """
        This implementation represents the main logic of the metric and makes the class object callable.
        It completes instance-wise evaluation of explanations (a_batch) with respect to input data (x_batch),
        output labels (y_batch) and a torch or tensorflow model (model).

        Calls general_preprocess() with all relevant arguments, calls
        () on each instance, and saves results to evaluation_scores.
        Calls custom_postprocess() afterwards. Finally returns evaluation_scores.

        The content of evaluation_scores will be appended to all_evaluation_scores (list) at the end of
        the evaluation call.

        Parameters
        ----------
        model: torch.nn.Module, tf.keras.Model
            A torch or tensorflow model that is subject to explanation.
        x_batch: np.ndarray
            A np.ndarray which contains the input data that are explained.
        y_batch: np.ndarray
            A np.ndarray which contains the output labels that are explained.
        a_batch: np.ndarray, optional
            A np.ndarray which contains pre-computed attributions i.e., explanations.
        s_batch: np.ndarray, optional
            A np.ndarray which contains segmentation masks that matches the input.
        channel_first: boolean, optional
            Indicates of the image dimensions are channel first, or channel last.
            Inferred from the input shape if None.
        explain_func: callable
            Callable generating attributions.
        explain_func_kwargs: dict, optional
            Keyword arguments to be passed to explain_func on call.
        model_predict_kwargs: dict, optional
            Keyword arguments to be passed to the model's predict method.
        softmax: boolean
            Indicates whether to use softmax probabilities or logits in model prediction.
            This is used for this __call__ only and won't be saved as attribute. If None, self.softmax is used.
        device: string
            Indicated the device on which a torch.Tensor is or will be allocated: "cpu" or "gpu".
        kwargs: optional
            Keyword arguments.

        Returns
        -------
        evaluation_scores: list
            a list of Any with the evaluation scores of the concerned batch.

        Examples:
        --------
            # Minimal imports.
            >> import quantus
            >> from quantus import LeNet
            >> import torch

            # Enable GPU.
            >> device = torch.device("cuda:0" if torch.cuda.is_available() else "cpu")

            # Load a pre-trained LeNet classification model (architecture at quantus/helpers/models).
            >> model = LeNet()
            >> model.load_state_dict(torch.load("tutorials/assets/pytests/mnist_model"))

            # Load MNIST datasets and make loaders.
            >> test_set = torchvision.datasets.MNIST(root='./sample_data', download=True)
            >> test_loader = torch.utils.data.DataLoader(test_set, batch_size=24)

            # Load a batch of inputs and outputs to use for XAI evaluation.
            >> x_batch, y_batch = iter(test_loader).next()
            >> x_batch, y_batch = x_batch.cpu().numpy(), y_batch.cpu().numpy()

            # Generate Saliency attributions of the test set batch of the test set.
            >> a_batch_saliency = Saliency(model).attribute(inputs=x_batch, target=y_batch, abs=True).sum(axis=1)
            >> a_batch_saliency = a_batch_saliency.cpu().numpy()

            # Initialise the metric and evaluate explanations by calling the metric instance.
            >> metric = Metric(abs=True, normalise=False)
            >> scores = metric(model=model, x_batch=x_batch, y_batch=y_batch, a_batch=a_batch_saliency)
        """

        # Run deprecation warnings.
        warn.deprecation_warnings(kwargs)
        warn.check_kwargs(kwargs)
        self.batch_size = batch_size
        self.device = device

        if not isinstance(channel_first, bool):  # None is not a boolean instance.
            self.channel_first = utils.infer_channel_first(x_batch)

        data = self.general_preprocess(
            model=model,
            x_batch=x_batch,
            y_batch=y_batch,
            a_batch=a_batch,
            s_batch=s_batch,
            custom_batch=None,
            channel_first=channel_first,
            explain_func=explain_func,
            explain_func_kwargs=explain_func_kwargs,
            model_predict_kwargs=model_predict_kwargs,
            softmax=softmax,
            device=device,
        )
        model: ModelInterface = data["model"]  # type: ignore
        # Here _batch refers to full dataset.
        x_full_dataset = data["x_batch"]
        y_full_dataset = data["y_batch"]
        a_full_dataset = data["a_batch"]

        # Results are returned/saved as a dictionary not as a list as in the super-class.
        self.evaluation_scores = {}

        # Get number of iterations from number of layers.
        n_layers = model.random_layer_generator_length
        pbar = tqdm(
            total=n_layers * len(x_full_dataset), disable=not self.display_progressbar
        )
        if self.display_progressbar:
            # Set property to False, so we display only 1 pbar.
            self._display_progressbar = False

        with pbar as pbar:
            for l_ix, (layer_name, random_layer_model) in enumerate(
                model.get_random_layer_generator(order=self.layer_order, seed=self.seed)
            ):
                pbar.desc = layer_name

                # Skip layers if computing delta.
                if self.skip_layers and (l_ix + 1) < n_layers:
                    continue

                if l_ix == 0:

                    # Generate explanations on original model in batches.
                    a_original_generator = self.generate_explanations(
                        model.get_model(),
                        x_full_dataset,
                        y_full_dataset,
                        **kwargs,
                    )

                    # Compute the similarity of explanations of the original model.
                    self.evaluation_scores["original"] = []
                    for a_batch, a_batch_original in zip(
                        self.generate_a_batches(a_full_dataset), a_original_generator
                    ):
                        for a_instance, a_instance_original in zip(
                            a_batch, a_batch_original
                        ):
                            score = self.evaluate_instance(
                                model=model,
                                x=None,
                                y=None,
                                s=None,
                                a=a_instance,
                                a_perturbed=a_instance_original,
                            )
                            # Save similarity scores in a result dictionary.
                            self.evaluation_scores["original"].append(score)
                            pbar.update(1)

            self.evaluation_scores[layer_name] = []

            # Generate explanations on perturbed model in batches.
            a_perturbed_generator = self.generate_explanations(
                random_layer_model,
                x_full_dataset,
                y_full_dataset,
                **kwargs,
            )

            # Compute the similarity of explanations of the perturbed model.
            for a_batch, a_batch_perturbed in zip(
                self.generate_a_batches(a_full_dataset), a_perturbed_generator
            ):
                for a_instance, a_instance_perturbed in zip(a_batch, a_batch_perturbed):
                    score = self.evaluate_instance(
                        model=random_layer_model,
                        x=None,
                        y=None,
                        s=None,
                        a=a_instance,
                        a_perturbed=a_instance_perturbed,
                    )
                    self.evaluation_scores[layer_name].append(score)
                    pbar.update(1)

        if self.return_average_correlation:
            self.evaluation_scores = self.recompute_average_correlation_per_sample()

        elif self.return_last_correlation:
            self.evaluation_scores = self.recompute_last_correlation_per_sample()

        if self.return_aggregate:
            assert self.return_average_correlation or self.return_last_correlation, (
                "Set 'return_average_correlation' or 'return_last_correlation'"
                " to True in order to compute the aggregate evaluation results."
            )
            self.evaluation_scores = [self.aggregate_func(self.evaluation_scores)]

        # Return all_evaluation_scores according to Quantus.
        self.all_evaluation_scores.append(self.evaluation_scores)

        return self.evaluation_scores

    def recompute_average_correlation_per_sample(
        self,
    ) -> List[float]:

        assert isinstance(self.evaluation_scores, dict), (
            "To compute the average correlation coefficient per sample for "
            "enhanced Model Parameter Randomisation Test, 'evaluation_scores' "
            "must be of type dict."
        )
        layer_length = len(
            self.evaluation_scores[list(self.evaluation_scores.keys())[0]]
        )
        results: Dict[int, list] = {sample: [] for sample in range(layer_length)}

        for sample in results:
            for layer in self.evaluation_scores:
                if layer == "orig":
                    continue
                results[sample].append(float(self.evaluation_scores[layer][sample]))
            results[sample] = np.mean(results[sample])

        corr_coeffs = np.array(list(results.values())).flatten().tolist()

        return corr_coeffs

    def recompute_last_correlation_per_sample(
        self,
    ) -> List[float]:

        assert isinstance(self.evaluation_scores, dict), (
            "To compute the last correlation coefficient per sample for "
            "enhanced Model Parameter Randomisation Test, 'evaluation_scores' "
            "must be of type dict."
        )
        # Return the correlation coefficient of the fully randomised model
        # (excluding the non-randomised correlation).
        corr_coeffs = list(self.evaluation_scores.values())[-1]
        corr_coeffs = [float(c) for c in corr_coeffs]
        return corr_coeffs

    def evaluate_instance(
        self,
        model: ModelInterface,
        x: Optional[np.ndarray],
        y: Optional[np.ndarray],
        a: Optional[np.ndarray],
        s: Optional[np.ndarray],
        a_perturbed: Optional[np.ndarray] = None,
    ) -> float:
        """
        Evaluate instance gets model and data for a single instance as input and returns the evaluation result.

        Parameters
        ----------
        model: ModelInterface
            A ModelInteface that is subject to explanation.
        x: np.ndarray
            The input to be evaluated on an instance-basis.
        y: np.ndarray
            The output to be evaluated on an instance-basis.
        a: np.ndarray
            The explanation to be evaluated on an instance-basis.
        s: np.ndarray
            The segmentation to be evaluated on an instance-basis.
        a_perturbed: np.ndarray
            The perturbed attributions.

        Returns
        -------
        float
            The evaluation results.
        """
        # Flatten the arrays for comparison and check constancy.
        a_flat = a.flatten()
        a_perturbed_flat = a_perturbed.flatten()

        try:
            return self.similarity_func(a_perturbed_flat, a_flat)
        except Exception as e:
            print(f"Encountered exception: {e} in similarity measure calculation")
            warnings.warn(
                "Setting similarity output to 1.",
                UserWarning,
            )
            return 1.0

        # Compute similarity measure.
        return self.similarity_func(a_perturbed_flat, a_flat)

    def custom_preprocess(
        self,
        model: ModelInterface,
        x_batch: np.ndarray,
        y_batch: np.ndarray,
        a_batch: Optional[np.ndarray],
        **kwargs,
    ) -> Optional[Dict[str, np.ndarray]]:
        """
        Implementation of custom_preprocess_batch.

        Parameters
        ----------
        model: torch.nn.Module, tf.keras.Model
            A torch or tensorflow model e.g., torchvision.models that is subject to explanation.
        x_batch: np.ndarray
            A np.ndarray which contains the input data that are explained.
        y_batch: np.ndarray
            A np.ndarray which contains the output labels that are explained.
        a_batch: np.ndarray, optional
            A np.ndarray which contains pre-computed attributions i.e., explanations.
        kwargs:
            Unused.
        Returns
        -------
        None
        """
        # Additional explain_func assert, as the one in general_preprocess()
        # won't be executed when a_batch != None.
        asserts.assert_explain_func(explain_func=self.explain_func)
        if a_batch is not None:  # Just to silence mypy warnings
            return None

        a_batch_chunks = []
        for a_chunk in self.generate_explanations(model, x_batch, y_batch):
            a_batch_chunks.extend(a_chunk)
        return dict(a_batch=np.asarray(a_batch_chunks))

    def generate_explanations(
        self,
        model: ModelInterface,
        x_batch: np.ndarray,
        y_batch: np.ndarray,
        **kwargs,
    ) -> Generator[np.ndarray, None, None]:
        """
        Iterate over dataset in batches and generate explanations for complete dataset.
        Parameters
        ----------
        model: ModelInterface
            A ModelInterface that is subject to explanation.
        x_batch: np.ndarray
            A np.ndarray which contains the input data that are explained.
        y_batch: np.ndarray
            A np.ndarray which contains the output labels that are explained.
        kwargs: optional, dict
            List of hyperparameters.

        Returns
        -------
        a_batch:
            Batch of explanations ready to be evaluated.
        """
        for i in gen_batches(len(x_batch), self.batch_size):
            x = x_batch[i.start : i.stop]
            y = y_batch[i.start : i.stop]
            a = self.explain_smooth_batch(
                model=model,
                x_batch=x,
                y_batch=y,
                **kwargs,
            )
            yield a

    def generate_a_batches(self, a_full_dataset):
        for batch in gen_batches(len(a_full_dataset), self.batch_size):
            yield a_full_dataset[batch.start : batch.stop]

    def evaluate_batch(self, *args, **kwargs):
        raise RuntimeError(
            "`evaluate_batch` must never be called for `Model Parameter Randomisation Test`."
        )

    def explain_smooth_batch(
        self,
        model: ModelInterface,
        x_batch: np.ndarray,
        y_batch: np.ndarray,
        **kwargs,
    ) -> np.ndarray:
        """
        Compute explanations, normalise and take absolute (if was configured so during metric initialization.)
        This method should primarily be used if you need to generate additional explanation
        in metrics body. It encapsulates typical for Quantus pre- and postprocessing approach.
        It will do few things:
            - call model.shape_input (if ModelInterface instance was provided)
            - unwrap model (if ModelInterface instance was provided)
            - add noise to input and call explain_func via explain_smooth_batch_numpy
            - expand attribution channel
            - (optionally) normalise a_batch
            - (optionally) take np.abs of a_batch

        Parameters
        -------
        model:
            A model that is subject to explanation.
        x_batch:
            A np.ndarray which contains the input data that are explained.
        y_batch:
            A np.ndarray which contains the output labels that are explained.
        kwargs: optional, dict
            List of hyperparameters.

        Returns
        -------
        a_batch:
            Batch of explanations ready to be evaluated.
        """
        if isinstance(model, ModelInterface):
            # Sometimes the model is our wrapper, but sometimes raw Keras/Torch model.
            x_batch = model.shape_input(
                x=x_batch,
                shape=x_batch.shape,
                channel_first=True,
                batched=True,
            )
            model = model.get_model()

        # Set noise.
        dims = tuple(range(1, x_batch.ndim))
        std = self.noise_magnitude * (
            x_batch.max(axis=dims, keepdims=True)
            - x_batch.min(axis=dims, keepdims=True)
        )
        a_batch_smooth = self.explain_smooth_batch_numpy(
            model=model, x_batch=x_batch, y_batch=y_batch, std=std, **kwargs
        )

        a_batch_smooth = utils.expand_attribution_channel(a_batch_smooth, x_batch)
        asserts.assert_attributions(x_batch=x_batch, a_batch=a_batch_smooth)

        # Normalise and take absolute values of the attributions, if configured during metric instantiation.
        if self.normalise:
            a_batch_smooth = self.normalise_func(a_batch_smooth)

        if self.abs:
            a_batch_smooth = np.abs(a_batch_smooth)

        return a_batch_smooth

    def explain_smooth_batch_numpy(
        self,
        model: ModelInterface,
        x_batch: np.ndarray,
        y_batch: np.ndarray,
        std: float,
        **kwargs,
    ) -> np.ndarray:
        """
        Compute explanations, normalise and take absolute (if was configured so during metric initialization.)
        This method should primarily be used if you need to generate additional explanation
        in metrics body. It encapsulates typical for Quantus pre- and postprocessing approach.
        It will do few things:
            - call model.shape_input (if ModelInterface instance was provided)
            - unwrap model (if ModelInterface instance was provided)
            - call explain_func
            - expand attribution channel

        Parameters
        -------
        model:
            A model that is subject to explanation.
        x_batch:
            A np.ndarray which contains the input data that are explained.
        y_batch:
            A np.ndarray which contains the output labels that are explained.
        std : float
            Standard deviation of the Gaussian noise.
        kwargs: optional, dict
            List of hyperparameters.

        Returns
        -------
        a_batch:
            Batch of explanations ready to be evaluated.
        """
        a_batch_smooth = None
        for n in range(self.nr_samples):
            # the last epsilon is defined as zero to compute the true output,
            # and have SmoothGrad w/ n_iter = 1 === gradient
            if n == self.nr_samples - 1:
                epsilon = np.zeros_like(x_batch)
            else:
                epsilon = np.random.randn(*x_batch.shape) * std
            a_batch = quantus.explain(model, x_batch + epsilon, y_batch, **kwargs)
            if a_batch_smooth is None:
                a_batch_smooth = a_batch / self.nr_samples
            else:
                a_batch_smooth += a_batch / self.nr_samples

        return a_batch_smooth<|MERGE_RESOLUTION|>--- conflicted
+++ resolved
@@ -53,13 +53,8 @@
     """
     Implementation of the Smooth MPRT by Hedström et al., 2023.
 
-<<<<<<< HEAD
-    The Smooth Model Parameter Randomisation adds a "denoising" preprocessing step to the original MPRT,
-    where the explanations are averaged over N noisy samples before the similarity between the original-
-=======
     The Smooth Model Parameter Randomisation adds a "denoising" preprocessing step to the original MPRT, 
     where the explanations are averaged over N noisy samples before the similarity between the original- 
->>>>>>> 0686e017
     and fully random model's explanations is measured.
 
     References:
