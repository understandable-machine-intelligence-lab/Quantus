--- conflicted
+++ resolved
@@ -7,7 +7,6 @@
 # Quantus project URL: <https://github.com/understandable-machine-intelligence-lab/Quantus>.
 
 from typing import Any, Callable, Dict, List, Optional, Tuple
-
 import numpy as np
 
 from quantus.helpers import warn
@@ -342,20 +341,6 @@
         """
         # Asserts.
         asserts.assert_features_in_step(
-<<<<<<< HEAD
-            features_in_step=self.features_in_step, input_shape=x_batch.shape[2:],
-        )
-
-        return (
-            model,
-            x_batch,
-            y_batch,
-            a_batch,
-            s_batch,
-            custom_batch,
-            custom_preprocess_batch,
-=======
             features_in_step=self.features_in_step,
             input_shape=x_batch.shape[2:],
->>>>>>> 38dab8f9
         )