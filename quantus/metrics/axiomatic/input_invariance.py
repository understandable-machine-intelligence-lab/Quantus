"""This module contains the implementation of the Input Invariance metric."""

# This file is part of Quantus.
# Quantus is free software: you can redistribute it and/or modify it under the terms of the GNU Lesser General Public License as published by the Free Software Foundation, either version 3 of the License, or (at your option) any later version.
# Quantus is distributed in the hope that it will be useful, but WITHOUT ANY WARRANTY; without even the implied warranty of MERCHANTABILITY or FITNESS FOR A PARTICULAR PURPOSE. See the GNU Lesser General Public License for more details.
# You should have received a copy of the GNU Lesser General Public License along with Quantus. If not, see <https://www.gnu.org/licenses/>.
# Quantus project URL: <https://github.com/understandable-machine-intelligence-lab/Quantus>.

from typing import Any, Callable, Dict, List, Optional, Tuple

import numpy as np

<<<<<<< HEAD
from quantus.helpers import warn
from quantus.helpers import asserts
from quantus.helpers.model.model_interface import ModelInterface
from quantus.functions.normalise_func import normalise_by_max
from quantus.functions.perturb_func import baseline_replacement_by_shift
from quantus.metrics.base import PerturbationMetric
=======
from ..base_batched import BatchedPerturbationMetric
from ...helpers import warn_func
from ...helpers import asserts
from ...helpers.model_interface import ModelInterface
from ...helpers.normalise_func import normalise_by_negative
from ...helpers.perturb_func import baseline_replacement_by_shift
from ...helpers.perturb_func import perturb_batch
>>>>>>> 5b7d56d8


class InputInvariance(BatchedPerturbationMetric):
    """
    Implementation of Completeness test by Kindermans et al., 2017.

    To test for input invariance, we add a constant shift to the input data and then measure the effect
    on the attributions, the expectation is that if the model show no response, then the explanations should not.

    References:
        Pieter-Jan Kindermans et al.: "The (Un)reliability of Saliency Methods." Explainable AI (2019): 267-280
    """

    @asserts.attributes_check
    def __init__(
        self,
        abs: bool = False,
        normalise: bool = False,
        normalise_func: Optional[Callable[[np.ndarray], np.ndarray]] = None,
        normalise_func_kwargs: Optional[Dict[str, Any]] = None,
        input_shift: int = -1,
        perturb_func: Callable = None,
        perturb_func_kwargs: Optional[Dict[str, Any]] = None,
        return_aggregate: bool = False,
        aggregate_func: Optional[Callable] = np.mean,
        default_plot_func: Optional[Callable] = None,
        disable_warnings: bool = False,
        display_progressbar: bool = False,
        **kwargs,
    ):
        """
        Parameters
        ----------
        abs: boolean
            Indicates whether absolute operation is applied on the attribution, default=False.
        normalise: boolean
            Indicates whether normalise operation is applied on the attribution, default=False.
        normalise_func: callable
            Attribution normalisation function applied in case normalise=True.
            If normalise_func=None, the default value is used, default=normalise_by_max.
        normalise_func_kwargs: dict
            Keyword arguments to be passed to normalise_func on call, default={}.
        input_shift: integer
            Shift to the input data, default=-1.
        perturb_func: callable
            Input perturbation function. If None, the default value is used,
            default=baseline_replacement_by_indices.
        perturb_func_kwargs: dict
            Keyword arguments to be passed to perturb_func, default={}.
        return_aggregate: boolean
            Indicates if an aggregated score should be produced over all instances.
        aggregate_func: callable
            A Callable to aggregate the scores per instance to one float.
        default_plot_func: callable
            Callable that plots the metrics result.
        disable_warnings: boolean
            Indicates whether the warnings are printed, default=False.
        display_progressbar: boolean
            Indicates whether a tqdm-progress-bar is printed, default=False.
        kwargs: optional
            Keyword arguments.
        """
        if normalise:
            warn.warn_normalise_operation(word="not ")

        if abs:
            warn.warn_absolute_operation(word="not ")

        if normalise_func is None:
            normalise_func = normalise_by_max

        if perturb_func is None:
            perturb_func = baseline_replacement_by_shift

        if perturb_func_kwargs is None:
            perturb_func_kwargs = {}
        perturb_func_kwargs["input_shift"] = input_shift

        super().__init__(
            abs=abs,
            normalise=normalise,
            normalise_func=normalise_func,
            normalise_func_kwargs=normalise_func_kwargs,
            perturb_func=perturb_func,
            perturb_func_kwargs=perturb_func_kwargs,
            return_aggregate=return_aggregate,
            aggregate_func=aggregate_func,
            default_plot_func=default_plot_func,
            display_progressbar=display_progressbar,
            disable_warnings=disable_warnings,
            **kwargs,
        )

        # Asserts and warnings.
        if not self.disable_warnings:
            warn.warn_parameterisation(
                metric_name=self.__class__.__name__,
                sensitive_params=("input shift 'input_shift'"),
                citation=(
                    "Kindermans Pieter-Jan, Hooker Sarah, Adebayo Julius, Alber Maximilian, Schütt Kristof T., "
                    "Dähne Sven, Erhan Dumitru and Kim Been. 'THE (UN)RELIABILITY OF SALIENCY METHODS' Article (2017)."
                ),
            )

    def __call__(
        self,
        model,
        x_batch: np.array,
        y_batch: np.array,
        a_batch: Optional[np.ndarray] = None,
        s_batch: Optional[np.ndarray] = None,
        channel_first: Optional[bool] = None,
        explain_func: Optional[Callable] = None,
        explain_func_kwargs: Optional[Dict[str, Any]] = None,
        model_predict_kwargs: Optional[Dict[str, Any]] = None,
        softmax: bool = False,
        device: Optional[str] = None,
        batch_size: int = 64,
        **kwargs,
    ) -> List[float]:
        """
        This implementation represents the main logic of the metric and makes the class object callable.
        It completes instance-wise evaluation of explanations (a_batch) with respect to input data (x_batch),
        output labels (y_batch) and a torch or tensorflow model (model).

        Calls general_preprocess() with all relevant arguments, calls
        () on each instance, and saves results to last_results.
        Calls custom_postprocess() afterwards. Finally returns last_results.

        Parameters
        ----------
        model: torch.nn.Module, tf.keras.Model
            A torch or tensorflow model that is subject to explanation.
        x_batch: np.ndarray
            A np.ndarray which contains the input data that are explained.
        y_batch: np.ndarray
            A np.ndarray which contains the output labels that are explained.
        a_batch: np.ndarray, optional
            A np.ndarray which contains pre-computed attributions i.e., explanations.
        s_batch: np.ndarray, optional
            A np.ndarray which contains segmentation masks that matches the input.
        channel_first: boolean, optional
            Indicates of the image dimensions are channel first, or channel last.
            Inferred from the input shape if None.
        explain_func: callable
            Callable generating attributions.
        explain_func_kwargs: dict, optional
            Keyword arguments to be passed to explain_func on call.
        model_predict_kwargs: dict, optional
            Keyword arguments to be passed to the model's predict method.
        softmax: boolean
            Indicates whether to use softmax probabilities or logits in model prediction.
            This is used for this __call__ only and won't be saved as attribute. If None, self.softmax is used.
        device: string
            Indicated the device on which a torch.Tensor is or will be allocated: "cpu" or "gpu".
        kwargs: optional
            Keyword arguments.

        Returns
        -------
        last_results: list
            a list of Any with the evaluation scores of the concerned batch.

        Examples:
        --------
            # Minimal imports.
            >> import quantus
            >> from quantus import LeNet
            >> import torch

            # Enable GPU.
            >> device = torch.device("cuda:0" if torch.cuda.is_available() else "cpu")

            # Load a pre-trained LeNet classification model (architecture at quantus/helpers/models).
            >> model = LeNet()
            >> model.load_state_dict(torch.load("tutorials/assets/pytests/mnist_model"))

            # Load MNIST datasets and make loaders.
            >> test_set = torchvision.datasets.MNIST(root='./sample_data', download=True)
            >> test_loader = torch.utils.data.DataLoader(test_set, batch_size=24)

            # Load a batch of inputs and outputs to use for XAI evaluation.
            >> x_batch, y_batch = iter(test_loader).next()
            >> x_batch, y_batch = x_batch.cpu().numpy(), y_batch.cpu().numpy()

            # Generate Saliency attributions of the test set batch of the test set.
            >> a_batch_saliency = Saliency(model).attribute(inputs=x_batch, target=y_batch, abs=True).sum(axis=1)
            >> a_batch_saliency = a_batch_saliency.cpu().numpy()

            # Initialise the metric and evaluate explanations by calling the metric instance.
            >> metric = Metric(abs=True, normalise=False)
            >> scores = metric(model=model, x_batch=x_batch, y_batch=y_batch, a_batch=a_batch_saliency}
        """
        return super().__call__(
            model=model,
            x_batch=x_batch,
            y_batch=y_batch,
            a_batch=a_batch,
            s_batch=s_batch,
            custom_batch=None,
            channel_first=channel_first,
            explain_func=explain_func,
            explain_func_kwargs=explain_func_kwargs,
            softmax=softmax,
            device=device,
            model_predict_kwargs=model_predict_kwargs,
            batch_size=batch_size,
            **kwargs,
        )

    def evaluate_batch(
        self,
        model: ModelInterface,
        x_batch: np.ndarray,
        y_batch: np.ndarray,
        a_batch: np.ndarray,
        s_batch: np.ndarray,
    ) -> np.ndarray:
        """
        Evaluates model and attributes on a single data batch and returns the batched evaluation result.

        Parameters
        ----------
        model: ModelInterface
            A ModelInteface that is subject to explanation.
        x_batch: np.ndarray
            The input to be evaluated on a batch-basis.
        y_batch: np.ndarray
            The output to be evaluated on a batch-basis.
        a_batch: np.ndarray
            The explanation to be evaluated on a batch-basis.
        s_batch: np.ndarray
            The segmentation to be evaluated on a batch-basis.

        Returns
        -------
           : np.ndarray
            The evaluation results.

        """
        batch_size = x_batch.shape[0]

        # Perturb the batched input.
        x_shifted = perturb_batch(
            perturb_func=self.perturb_func,
            indices=np.tile(np.arange(0, x_batch[0].size), (batch_size, 1)),
            indexed_axes=np.arange(0, x_batch[0].ndim),
            arr=x_batch,
            **self.perturb_func_kwargs,
        )
<<<<<<< HEAD
        x_shifted = model.shape_input(x_shifted, x.shape, channel_first=True)
        warn.warn_perturbation_caused_no_change(x=x, x_perturbed=x_shifted)
=======

        # Reshape it.
        x_shifted = model.shape_input(
            x=x_shifted,
            shape=x_shifted.shape,
            channel_first=True,
            batched=True,
        )

        for x_instance, x_instance_shifted in zip(x_batch, x_shifted):
            warn_func.warn_perturbation_caused_no_change(
                x=x_instance,
                x_perturbed=x_instance_shifted,
            )
>>>>>>> 5b7d56d8

        # Generate explanation based on shifted input x.
        a_shifted = self.explain_func(
            model=model.get_model(),
            inputs=x_shifted,
            targets=y_batch,
            **self.explain_func_kwargs,
        )

        # Compute the evaluation.
        score = np.all(
            a_batch == a_shifted,
            axis=tuple(range(1, a_batch.ndim)),
        )

        return score

    def custom_preprocess(
        self,
        model: ModelInterface,
        x_batch: np.ndarray,
        y_batch: Optional[np.ndarray],
        a_batch: Optional[np.ndarray],
        s_batch: np.ndarray,
        custom_batch: Optional[np.ndarray] = None,
    ) -> None:
        """
        Implementation of custom_preprocess_batch.

        Parameters
        ----------
        model: torch.nn.Module, tf.keras.Model
            A torch or tensorflow model e.g., torchvision.models that is subject to explanation.
        x_batch: np.ndarray
            A np.ndarray which contains the input data that are explained.
        y_batch: np.ndarray
            A np.ndarray which contains the output labels that are explained.
        a_batch: np.ndarray, optional
            A np.ndarray which contains pre-computed attributions i.e., explanations.
        s_batch: np.ndarray, optional
            A np.ndarray which contains segmentation masks that matches the input.
        custom_batch: any
            Gives flexibility to the inheriting metric to use for evaluation, can hold any variable.

        Returns
        -------
        None
        """
        # Additional explain_func assert, as the one in prepare() won't be
        # executed when a_batch != None.
        asserts.assert_explain_func(explain_func=self.explain_func)<|MERGE_RESOLUTION|>--- conflicted
+++ resolved
@@ -7,25 +7,14 @@
 # Quantus project URL: <https://github.com/understandable-machine-intelligence-lab/Quantus>.
 
 from typing import Any, Callable, Dict, List, Optional, Tuple
-
 import numpy as np
 
-<<<<<<< HEAD
 from quantus.helpers import warn
 from quantus.helpers import asserts
 from quantus.helpers.model.model_interface import ModelInterface
 from quantus.functions.normalise_func import normalise_by_max
-from quantus.functions.perturb_func import baseline_replacement_by_shift
-from quantus.metrics.base import PerturbationMetric
-=======
-from ..base_batched import BatchedPerturbationMetric
-from ...helpers import warn_func
-from ...helpers import asserts
-from ...helpers.model_interface import ModelInterface
-from ...helpers.normalise_func import normalise_by_negative
-from ...helpers.perturb_func import baseline_replacement_by_shift
-from ...helpers.perturb_func import perturb_batch
->>>>>>> 5b7d56d8
+from quantus.functions.perturb_func import baseline_replacement_by_shift, perturb_batch
+from quantus.metrics.base_batched import BatchedPerturbationMetric
 
 
 class InputInvariance(BatchedPerturbationMetric):
@@ -276,12 +265,7 @@
             arr=x_batch,
             **self.perturb_func_kwargs,
         )
-<<<<<<< HEAD
-        x_shifted = model.shape_input(x_shifted, x.shape, channel_first=True)
-        warn.warn_perturbation_caused_no_change(x=x, x_perturbed=x_shifted)
-=======
-
-        # Reshape it.
+
         x_shifted = model.shape_input(
             x=x_shifted,
             shape=x_shifted.shape,
@@ -290,11 +274,10 @@
         )
 
         for x_instance, x_instance_shifted in zip(x_batch, x_shifted):
-            warn_func.warn_perturbation_caused_no_change(
+            warn.warn_perturbation_caused_no_change(
                 x=x_instance,
                 x_perturbed=x_instance_shifted,
             )
->>>>>>> 5b7d56d8
 
         # Generate explanation based on shifted input x.
         a_shifted = self.explain_func(
