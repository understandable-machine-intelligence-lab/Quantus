"""This modules holds a collection of perturbation functions i..e, ways to perturb an input or an explanation."""
import copy
import random
from typing import Any, Sequence

import cv2
import numpy as np
import scipy

from .utils import get_baseline_value
from .utils import conv2D_numpy


def gaussian_noise(arr: np.array, perturb_mean: float = 0.0,
                   perturb_std: float = 0.01) -> np.array:
    """Add gaussian noise to the input."""
    noise = np.random.normal(loc=perturb_mean, scale=perturb_std, size=arr.shape)
    return arr + noise


def baseline_replacement_by_indices(arr: np.array, **kwargs) -> np.array:
    """Replace indices in an image by given baseline."""
<<<<<<< HEAD
    assert arr.ndim == 1, "Check that 'perturb_func' receives a 1D array."
=======
    assert img.ndim == 1, "Check that 'perturb_func' receives a 1D array."
    assert "nr_channels" in kwargs, "Specify 'nr_channels' (int) to perturb the image."
>>>>>>> 5612a0e6
    assert (
        "indices" in kwargs
    ), "Specify 'indices' to enable perturbation function to run."
    if "fixed_values" in kwargs:
        choice = kwargs["fixed_values"]
    elif "perturb_baseline" in kwargs:
        choice = kwargs["perturb_baseline"]
    elif "input_shift" in kwargs:
        choice = kwargs["input_shift"]

    arr_perturbed = copy.copy(arr)
    baseline_value = get_baseline_value(choice=choice, arr=arr, **kwargs)

    # Make sure that image is perturbed on all channels.
    if isinstance(kwargs["indices"], int):
        kwargs["indices"] = np.expand_dims(kwargs["indices"], axis=0)
    kwargs["indices"] = np.concatenate(
        [
            np.add(
                kwargs["indices"],
                int(c * len(img) / kwargs.get("nr_channels")),
                dtype=int,
            )
            for c in range(kwargs.get("nr_channels"))
        ]
    )

    if "input_shift" in kwargs:
        arr_shifted = copy.copy(arr)
        arr_shifted = np.multiply(
            arr_shifted,
            np.full(shape=arr.shape, fill_value=baseline_value, dtype=float),
        )
        arr_perturbed[kwargs["indices"]] = arr_shifted[kwargs["indices"]]
    else:
        arr_perturbed[kwargs["indices"]] = baseline_value

    return arr_perturbed


def baseline_replacement_by_patch(arr: np.array, patch_slice: Sequence,
                                  perturb_baseline: Any) -> np.array:
    """Replace a single patch in an image by given baseline."""
    if len(patch_slice) != arr.ndim:
        raise ValueError(
            "patch_slice dimensions don't match arr dimensions."
            f" ({len(patch_slice)} != {arr.ndim})"
        )

    # Preset patch for 'neighbourhood_*' choices.
    patch = arr[patch_slice]
    arr_perturbed = copy.copy(arr)
    baseline = get_baseline_value(choice=perturb_baseline, arr=arr, patch=patch)
    arr_perturbed[patch_slice] = baseline
    return arr_perturbed


def baseline_replacement_by_blur(arr: np.array, patch_slice: Sequence,
                                 blur_kernel_size: int = 15) -> np.array:
    """
    Replace a single patch in an image by a blurred version.
    Blur is performed via a 2D convolution.
    blur_kernel_size controls the kernel-size of that convolution (Default is 15).
    Assumes unbatched channel first format.
    """
    nr_channels = arr.shape[0]
    # Create blurred array.
    blur_kernel_size = (1, *([blur_kernel_size] * (arr.ndim - 1)))
    kernel = np.ones(blur_kernel_size, dtype=arr.dtype)
    kernel *= 1.0 / np.prod(blur_kernel_size)
    kernel = np.tile(kernel, (nr_channels, 1, *([1] * (arr.ndim - 1))))

    if arr.ndim == 2:
        raise NotImplementedError()
    elif arr.ndim == 3:
        arr_avg = conv2D_numpy(
            x=arr,
            kernel=kernel,
            stride=1,
            padding=0,
            groups=nr_channels,
            pad_output=True,
        )

    # Perturb array.
    arr_perturbed = copy.copy(arr)
    arr_perturbed[patch_slice] = arr_avg[patch_slice]
    return arr_perturbed


def uniform_sampling(arr: np.array, perturb_radius: float = 0.02) -> np.array:
    """Add noise to input as sampled uniformly random from L_infiniy ball with a radius."""
    noise = np.random.uniform(low=-perturb_radius, high=perturb_radius, size=arr.shape)
    return arr + noise


def rotation(arr: np.array, perturb_angle: float = 10) -> np.array:
    """
    Rotate image by some given angle.
    Assumes channel first layout.
    """
    assert arr.ndim == 3, "Check that 'perturb_func' receives a 3D array."
    matrix = cv2.getRotationMatrix2D(
        center=(arr.shape[1]/2, arr.shape[2]/2),
        angle=perturb_angle,
        scale=1,
    )
    arr_perturbed = cv2.warpAffine(
        np.moveaxis(arr, 0, 2),
        matrix,
        (arr.shape[1], arr.shape[2]),
    )
    arr_perturbed = np.moveaxis(arr_perturbed, 2, 0)
    return arr_perturbed


def translation_x_direction(arr: np.array, perturb_baseline: Any,
                            perturb_dx: int = 10, **kwargs) -> np.array:
    """
    Translate image by some given value in the x-direction.
    Assumes channel first layout.
    """
    assert arr.ndim == 3, "Check that 'perturb_func' receives a 3D array."
    matrix = np.float32([[1, 0, perturb_dx], [0, 1, 0]])
    arr_perturbed = cv2.warpAffine(
        np.moveaxis(arr, 0, -1),
        matrix,
        (arr.shape[1], arr.shape[2]),
        borderValue=get_baseline_value(
            choice=perturb_baseline, arr=arr, **kwargs,
        ),
    )
    arr_perturbed = np.moveaxis(arr_perturbed, -1, 0)
    return arr_perturbed


def translation_y_direction(arr: np.array, perturb_baseline: Any,
                            perturb_dx: int = 10, **kwargs) -> np.array:
    """
    Translate image by some given value in the x-direction.
    Assumes channel first layout.
    """
    assert arr.ndim == 3, "Check that 'perturb_func' receives a 3D array."
    matrix = np.float32([[1, 0, 0], [0, 1, perturb_dx]])
    arr_perturbed = cv2.warpAffine(
        np.moveaxis(arr, 0, 2),
        matrix,
        (arr.shape[1], arr.shape[2]),
        borderValue=get_baseline_value(
            choice=perturb_baseline, arr=arr, **kwargs,
        ),
    )
    arr_perturbed = np.moveaxis(arr_perturbed, 2, 0)
    return arr_perturbed


def no_perturbation(arr: np.array, **kwargs) -> np.array:
    """Apply no perturbation to input."""
    return arr<|MERGE_RESOLUTION|>--- conflicted
+++ resolved
@@ -1,7 +1,7 @@
 """This modules holds a collection of perturbation functions i..e, ways to perturb an input or an explanation."""
 import copy
 import random
-from typing import Any, Sequence
+from typing import Any, Sequence, Union
 
 import cv2
 import numpy as np
@@ -18,17 +18,12 @@
     return arr + noise
 
 
-def baseline_replacement_by_indices(arr: np.array, **kwargs) -> np.array:
+def baseline_replacement_by_indices(arr: np.array, indices: Union[int, Sequence[int]],
+                                    nr_channels: int, **kwargs) -> np.array:
     """Replace indices in an image by given baseline."""
-<<<<<<< HEAD
-    assert arr.ndim == 1, "Check that 'perturb_func' receives a 1D array."
-=======
-    assert img.ndim == 1, "Check that 'perturb_func' receives a 1D array."
-    assert "nr_channels" in kwargs, "Specify 'nr_channels' (int) to perturb the image."
->>>>>>> 5612a0e6
-    assert (
-        "indices" in kwargs
-    ), "Specify 'indices' to enable perturbation function to run."
+    if arr.ndim != 1:
+        raise ValueError("Check that 'perturb_func' receives a 1D array.")
+
     if "fixed_values" in kwargs:
         choice = kwargs["fixed_values"]
     elif "perturb_baseline" in kwargs:
@@ -40,16 +35,16 @@
     baseline_value = get_baseline_value(choice=choice, arr=arr, **kwargs)
 
     # Make sure that image is perturbed on all channels.
-    if isinstance(kwargs["indices"], int):
-        kwargs["indices"] = np.expand_dims(kwargs["indices"], axis=0)
-    kwargs["indices"] = np.concatenate(
+    if isinstance(indices, int):
+        indices = np.expand_dims(indices, axis=0)
+    indices = np.concatenate(
         [
             np.add(
-                kwargs["indices"],
-                int(c * len(img) / kwargs.get("nr_channels")),
+                indices,
+                int(c * len(arr) / nr_channels),
                 dtype=int,
             )
-            for c in range(kwargs.get("nr_channels"))
+            for c in range(nr_channels)
         ]
     )
 
@@ -59,9 +54,9 @@
             arr_shifted,
             np.full(shape=arr.shape, fill_value=baseline_value, dtype=float),
         )
-        arr_perturbed[kwargs["indices"]] = arr_shifted[kwargs["indices"]]
+        arr_perturbed[indices] = arr_shifted[indices]
     else:
-        arr_perturbed[kwargs["indices"]] = baseline_value
+        arr_perturbed[indices] = baseline_value
 
     return arr_perturbed
 
