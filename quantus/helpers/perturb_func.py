"""This modules holds a collection of perturbation functions i..e, ways to perturb an input or an explanation."""
import copy
import random
import warnings
from typing import Any, Sequence, Tuple, Union

import cv2
import numpy as np
import scipy

<<<<<<< HEAD
from scipy.sparse import lil_matrix, csc_matrix
from scipy.sparse.linalg import spsolve

from .utils import get_baseline_value, offset_coordinates
from .utils import conv2D_numpy


def gaussian_noise(
    arr: np.array, perturb_mean: float = 0.0, perturb_std: float = 0.01, **kwargs
) -> np.array:
    """Add gaussian noise to the input."""
    noise = np.random.normal(loc=perturb_mean, scale=perturb_std, size=arr.shape)
    return arr + noise
=======
from .utils import (
    get_baseline_value,
    blur_at_indices,
    expand_indices,
    get_leftover_shape,
)
>>>>>>> 3a2f72cc


def baseline_replacement_by_indices(
    arr: np.array,
    indices: Union[int, Sequence[int], Tuple[np.array]],
    indexed_axes: Sequence[int],
    perturb_baseline: Union[float, int, str, np.array],
    **kwargs,
) -> np.array:
    """
    Replace indices in an array by a given baseline.
    arr: array to be perturbed
    indices: array-like, with a subset shape of arr
    indexed_axes: dimensions of arr that are indexed. These need to be consecutive,
                  and either include the first or last dimension of array.
    perturb_baseline: baseline value to replace arr at indices with
    """
    indices = expand_indices(arr, indices, indexed_axes)
    baseline_shape = get_leftover_shape(arr, indexed_axes)

    arr_perturbed = copy.copy(arr)

    # Get Baseline
    baseline_value = get_baseline_value(
        value=perturb_baseline, arr=arr, return_shape=tuple(baseline_shape), **kwargs
    )

    # Perturb
    arr_perturbed[indices] = np.expand_dims(baseline_value, axis=tuple(indexed_axes))

    return arr_perturbed


def baseline_replacement_by_shift(
    arr: np.array,
    indices: Union[int, Sequence[int], Tuple[np.array]],
    indexed_axes: Sequence[int],
    input_shift: Union[float, int, str, np.array],
    **kwargs,
) -> np.array:
    """
    Shift values at indices in an image.
    arr: array to be perturbed
    indices: array-like, with a subset shape of arr
    indexed_axes: axes of arr that are indexed. These need to be consecutive,
                  and either include the first or last dimension of array.
    input_shift: value to shift arr at indices with
    """
    indices = expand_indices(arr, indices, indexed_axes)
    baseline_shape = get_leftover_shape(arr, indexed_axes)

    arr_perturbed = copy.copy(arr)

    # Get Baseline
    baseline_value = get_baseline_value(
        value=input_shift, arr=arr, return_shape=tuple(baseline_shape), **kwargs
    )

    # Shift
    arr_shifted = copy.copy(arr_perturbed)
    arr_shifted = np.add(
        arr_shifted,
        np.full(
            shape=arr_shifted.shape,
            fill_value=np.expand_dims(baseline_value, axis=tuple(indexed_axes)),
            dtype=float,
        ),
    )

    arr_perturbed[indices] = arr_shifted[indices]
    return arr_perturbed


def baseline_replacement_by_blur(
    arr: np.array,
    indices: Tuple[np.array],
    indexed_axes: Sequence[int],
    blur_kernel_size: Union[int, Sequence[int]] = 15,
    **kwargs,
) -> np.array:
    """
    Replace array at indices by a blurred version.
    Blur is performed via convolution.
    arr: array to be perturbed
    indices: array-like, with a subset shape of arr
    indexed_axes: axes of arr that are indexed. These need to be consecutive,
                  and either include the first or last dimension of array.
    blur_kernel_size: controls the kernel-size of that convolution (Default is 15).
    """

    indices = expand_indices(arr, indices, indexed_axes)

    # Expand blur_kernel_size
    if isinstance(blur_kernel_size, int):
        blur_kernel_size = [blur_kernel_size for _ in indexed_axes]

    assert len(blur_kernel_size) == len(indexed_axes)

    # Create kernel and expand dimensions to arr.ndim
    kernel = np.ones(blur_kernel_size, dtype=arr.dtype)
    kernel *= 1.0 / np.prod(blur_kernel_size)

    # Compute blur array. It is only blurred at indices, otherwise it is equal to arr.
    # We only blur at indices since otherwise n-d convolution can be quite computationally expensive
    arr_perturbed = blur_at_indices(arr, kernel, indices, indexed_axes)

    return arr_perturbed


def gaussian_noise(
    arr: np.array,
    indices: Union[int, Sequence[int], Tuple[np.array]],
    indexed_axes: Sequence[int],
    perturb_mean: float = 0.0,
    perturb_std: float = 0.01,
    **kwargs,
) -> np.array:
    """
    Add gaussian noise to the input at indices.
    arr: array to be perturbed
    indices: array-like, with a subset shape of arr
    indexed_axes: axes of arr that are indexed. These need to be consecutive,
                  and either include the first or last dimension of array.
    perturb_mean: Mean for gaussian
    perturb_std: Std for gaussian
    """

    indices = expand_indices(arr, indices, indexed_axes)
    noise = np.random.normal(loc=perturb_mean, scale=perturb_std, size=arr.shape)

    arr_perturbed = copy.copy(arr)
    arr_perturbed[indices] = (arr_perturbed + noise)[indices]

    return arr_perturbed


def uniform_noise(
    arr: np.array,
    indices: Union[int, Sequence[int], Tuple[np.array]],
    indexed_axes: Sequence[int],
    lower_bound: float = 0.02,
    upper_bound: Union[None, float] = None,
    **kwargs,
) -> np.array:
    """
    Add noise to the input at indices as sampled uniformly random from [-lower_bound, lower_bound]
    if upper_bound is None, and [lower_bound, upper_bound] otherwise.
    arr: array to be perturbed
    indices: array-like, with a subset shape of arr
    indexed_axes: axes of arr that are indexed. These need to be consecutive,
                  and either include the first or last dimension of array.
    lower_bound: lower bound for uniform sampling
    upper_bound: upper bound for uniform sampling
    """

    indices = expand_indices(arr, indices, indexed_axes)

    if upper_bound is None:
        noise = np.random.uniform(low=-lower_bound, high=lower_bound, size=arr.shape)
    else:
        assert upper_bound > lower_bound, (
            "Parameter 'upper_bound' needs to be larger than 'lower_bound', "
            "but {} <= {}".format(upper_bound, lower_bound)
        )
        noise = np.random.uniform(low=lower_bound, high=upper_bound, size=arr.shape)

    arr_perturbed = copy.copy(arr)
    arr_perturbed[indices] = (arr_perturbed + noise)[indices]

    return arr_perturbed


def rotation(arr: np.array, perturb_angle: float = 10, **kwargs) -> np.array:
    """
    Rotate array by some given angle.
    Assumes image type data and channel first layout.
    arr: array to be perturbed
    perturb_angle: rotation angle
    """
    if arr.ndim != 3:
        raise ValueError(
            "perturb func 'rotation' requires image-type data."
            "Check that this perturb_func receives a 3D array."
        )

    matrix = cv2.getRotationMatrix2D(
        center=(arr.shape[1] / 2, arr.shape[2] / 2), angle=perturb_angle, scale=1,
    )
    arr_perturbed = cv2.warpAffine(
        np.moveaxis(arr, 0, 2), matrix, (arr.shape[1], arr.shape[2]),
    )
    arr_perturbed = np.moveaxis(arr_perturbed, 2, 0)
    return arr_perturbed


def translation_x_direction(
    arr: np.array,
    perturb_baseline: Union[float, int, str, np.array],
    perturb_dx: int = 10,
    **kwargs,
) -> np.array:
    """
    Translate array by some given value in the x-direction.
    Assumes image type data and channel first layout.
    arr: array to be perturbed
    perturb_baseline: value for pixels that are missing values after translation
    perturb_dy: translation length
    """
    if arr.ndim != 3:
        raise ValueError(
            "perturb func 'translation_x_direction' requires image-type data."
            "Check that this perturb_func receives a 3D array."
        )

    matrix = np.float32([[1, 0, perturb_dx], [0, 1, 0]])
    arr_perturbed = cv2.warpAffine(
        np.moveaxis(arr, 0, -1),
        matrix,
        (arr.shape[1], arr.shape[2]),
        borderValue=get_baseline_value(
            value=perturb_baseline, arr=arr, return_shape=(arr.shape[0]), **kwargs,
        ),
    )
    arr_perturbed = np.moveaxis(arr_perturbed, -1, 0)
    return arr_perturbed


def translation_y_direction(
    arr: np.array,
    perturb_baseline: Union[float, int, str, np.array],
    perturb_dx: int = 10,
    **kwargs,
) -> np.array:
    """
    Translate array by some given value in the x-direction.
    Assumes image type data and channel first layout.
    arr: array to be perturbed
    perturb_baseline: value for pixels that are missing values after translation
    perturb_dy: translation length
    """
    if arr.ndim != 3:
        raise ValueError(
            "perturb func 'translation_y_direction' requires image-type data."
            "Check that this perturb_func receives a 3D array."
        )

    matrix = np.float32([[1, 0, 0], [0, 1, perturb_dx]])
    arr_perturbed = cv2.warpAffine(
        np.moveaxis(arr, 0, 2),
        matrix,
        (arr.shape[1], arr.shape[2]),
        borderValue=get_baseline_value(
            value=perturb_baseline, arr=arr, return_shape=(arr.shape[0]), **kwargs,
        ),
    )
    arr_perturbed = np.moveaxis(arr_perturbed, 2, 0)
    return arr_perturbed


def no_perturbation(arr: np.array, **kwargs) -> np.array:
    """Apply no perturbation to input."""
    return arr


def noisy_linear_imputation(
    arr: np.array,
    indices: Union[int, Sequence[int], Tuple[np.array]],
    **kwargs,
) -> np.array:
    offset_weight = [
        ((1, 1), 1 / 12),
        ((0, 1), 1 / 6),
        ((-1, 1), 1 / 12),
        ((1, -1), 1 / 12),
        ((0, -1), 1 / 6),
        ((-1, -1), 1 / 12),
        ((1, 0), 1 / 6),
        ((-1, 0), 1 / 6),
    ]
    noise = kwargs.get("noise", 0.01)
    arr_flat = arr.reshape((arr.shape[0], -1))

    mask = np.ones(arr_flat.shape[1])
    mask[indices] = 0

    ind_to_var_ids = np.zeros(arr_flat.shape[1], dtype=int)
    ind_to_var_ids[indices] = np.arange(len(indices))

    # Equation system left-hand side
    a = lil_matrix((len(indices), len(indices)))
    # Equation system right-hand side
    b = np.zeros((len(indices), arr.shape[0]))
    sum_neighbors = np.ones(len(indices))  # Sum of weights assigned

    for n in offset_weight:
        offset, weight = n[0], n[1]
        off_coords, valid = offset_coordinates(indices, offset, arr.shape)
        valid_ids = np.argwhere(valid == 1).flatten()
        # Add weighted values to vector b
        in_off_coord = off_coords[mask[off_coords] == 1]
        in_off_coord_ids = valid_ids[mask[off_coords] == 1]
        b[in_off_coord_ids, :] -= weight * arr_flat[:, in_off_coord].T
        # Add weights to a
        out_off_coord = off_coords[mask[off_coords] != 1]
        out_off_coord_ids = valid_ids[mask[off_coords] != 1]
        variable_ids = ind_to_var_ids[out_off_coord]
        a[out_off_coord_ids, variable_ids] = weight

        # Reduce weight for invalid coordinates
        sum_neighbors[np.argwhere(valid == 0).flatten()] = (
            sum_neighbors[np.argwhere(valid == 0).flatten()] - weight
        )

    a[np.arange(len(indices)), np.arange(len(indices))] = -sum_neighbors
    # Solve the system of equations
    res = np.transpose(spsolve(csc_matrix(a), b))
    # Fill the values with the solution of the system.
    arr_flat_copy = np.copy(arr.reshape((arr.shape[0], -1)))
    arr_flat_copy[:, indices] = res + noise * np.random.randn(*res.shape)

    return arr_flat_copy.reshape(*arr.shape)<|MERGE_RESOLUTION|>--- conflicted
+++ resolved
@@ -8,28 +8,16 @@
 import numpy as np
 import scipy
 
-<<<<<<< HEAD
 from scipy.sparse import lil_matrix, csc_matrix
 from scipy.sparse.linalg import spsolve
 
-from .utils import get_baseline_value, offset_coordinates
-from .utils import conv2D_numpy
-
-
-def gaussian_noise(
-    arr: np.array, perturb_mean: float = 0.0, perturb_std: float = 0.01, **kwargs
-) -> np.array:
-    """Add gaussian noise to the input."""
-    noise = np.random.normal(loc=perturb_mean, scale=perturb_std, size=arr.shape)
-    return arr + noise
-=======
 from .utils import (
     get_baseline_value,
     blur_at_indices,
     expand_indices,
     get_leftover_shape,
+    offset_coordinates
 )
->>>>>>> 3a2f72cc
 
 
 def baseline_replacement_by_indices(
