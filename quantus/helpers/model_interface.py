--- conflicted
+++ resolved
@@ -1,9 +1,5 @@
 from abc import ABC, abstractmethod
-<<<<<<< HEAD
-from typing import Optional, Tuple, List
-=======
-from typing import Any, Dict, Optional, Tuple
->>>>>>> 24724513
+from typing import Any, Dict, Optional, Tuple, List
 import numpy as np
 
 
