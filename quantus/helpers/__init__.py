--- conflicted
+++ resolved
@@ -7,11 +7,8 @@
 from .constants import *
 from .norm_func import *
 from .normalise_func import *
-<<<<<<< HEAD
 from .mosaic_func import *
-=======
 from .discretise_func import *
->>>>>>> fd814f4f
 from .perturb_func import *
 from .plotting import *
 from .similar_func import *
