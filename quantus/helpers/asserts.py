--- conflicted
+++ resolved
@@ -6,12 +6,7 @@
 # You should have received a copy of the GNU Lesser General Public License along with Quantus. If not, see <https://www.gnu.org/licenses/>.
 # Quantus project URL: <https://github.com/understandable-machine-intelligence-lab/Quantus>.
 
-<<<<<<< HEAD
-import numpy as np
 from typing import Callable, Tuple, Sequence, Union
-=======
-from typing import Callable, Tuple, Sequence
->>>>>>> 9b1c1bb8
 
 import numpy as np
 
