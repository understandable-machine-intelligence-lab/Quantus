"""This model creates the ModelInterface for PyTorch."""
from contextlib import suppress
from copy import deepcopy
<<<<<<< HEAD
from typing import Optional, Tuple, List
=======
from typing import Any, Dict, Optional, Tuple
>>>>>>> 24724513

import torch
import numpy as np

from ..helpers.model_interface import ModelInterface
from ..helpers import utils


class PyTorchModel(ModelInterface):
    """Interface for torch models."""

    def __init__(
        self,
        model,
        channel_first: bool = True,
        softmax: bool = False,
        device: Optional[str] = None,
        predict_kwargs: Optional[Dict[str, Any]] = None,
    ):
        super().__init__(
            model=model,
            channel_first=channel_first,
            softmax=softmax,
            predict_kwargs=predict_kwargs,
        )
        self.device = device

    def predict(self, x: np.ndarray, grad: bool = False, **kwargs):
        """Predict on the given input."""

        # Use kwargs of predict call if specified, but don't overwrite object attribute
        predict_kwargs = {**self.predict_kwargs, **kwargs}

        if self.model.training:
            raise AttributeError("Torch model needs to be in the evaluation mode.")

        grad_context = torch.no_grad() if not grad else suppress()

        with grad_context:
            pred = self.model(torch.Tensor(x).to(self.device), **predict_kwargs)
            if self.softmax:
                pred = torch.nn.Softmax(dim=-1)(pred)
            if pred.requires_grad:
                return pred.detach().cpu().numpy()
            return pred.cpu().numpy()

    def shape_input(
        self,
        x: np.array,
        shape: Tuple[int, ...],
        channel_first: Optional[bool] = None,
        batched: bool = False,
    ):
        """
        Reshape input into model expected input.
        channel_first: Explicitely state if x is formatted channel first (optional).
        """
        if channel_first is None:
            channel_first = utils.infer_channel_first(x)

        # Expand first dimension if this is just a single instance.
        if not batched:
            x = x.reshape(1, *shape)

        # Set channel order according to expected input of model.
        if self.channel_first:
            return utils.make_channel_first(x, channel_first)
        raise ValueError("Channel first order expected for a torch model.")

    def get_model(self):
        """Get the original torch/tf model."""
        return self.model

    def state_dict(self):
        """Get a dictionary of the model's learnable parameters."""
        return self.model.state_dict()

    def get_random_layer_generator(self, order: str = "top_down", seed: int = 42):
        """
        In every iteration yields a copy of the model with one additional layer's parameters randomized.
        Set order to top_down for cascading randomization.
        Set order to independent for independent randomization.
        """
        original_parameters = self.state_dict()
        random_layer_model = deepcopy(self.model)

        modules = [
            l
            for l in random_layer_model.named_modules()
            if (hasattr(l[1], "reset_parameters"))
        ]

        if order == "top_down":
            modules = modules[::-1]

        for module in modules:
            if order == "independent":
                random_layer_model.load_state_dict(original_parameters)
            torch.manual_seed(seed=seed + 1)
            module[1].reset_parameters()
            yield module[0], random_layer_model

    def get_hidden_layers_representations(
        self,
        x: np.ndarray,
        layer_names: Optional[List[str]] = None,
        layer_indices: Optional[List[int]] = None,
        **kwargs
    ) -> np.ndarray:

        device = kwargs.get("device", torch.device("cpu"))

        if layer_indices is None:
            layer_indices = []
        if layer_names is None:
            layer_names = []

        def is_layer_of_interest(index, name):
            if layer_names == [] and layer_indices == []:
                return True
            return index in layer_indices or name in layer_names

        # skip last layer
        hidden_layers = [layer for layer in self.model.named_modules()][:-1]
        # skip modules defined by subclassing API
        hidden_layers = list(
            filter(
                lambda l: not isinstance(
                    l[1], (self.model.__class__, torch.nn.Sequential)
                ),
                hidden_layers,
            )
        )

        batch_size = x.shape[0]
        hidden_outputs = []

        # We register forward hook on layers of interest,
        # which just saves the flattened layers' outputs to list,
        # Then we execute forward pass, and stack them in 2D tensor

        def hook(module, module_in, module_out):
            arr = module_out.cpu().numpy()
            arr = arr.reshape((batch_size, -1))
            hidden_outputs.append(arr)

        new_hooks = []
        # Save handles of registered hooks, so we can clean them up later
        for index, (name, layer) in enumerate(hidden_layers):
            if is_layer_of_interest(index, name):
                handle = layer.register_forward_hook(hook)
                new_hooks.append(handle)

        # Execute forward pass
        with torch.no_grad():
            self.model(torch.Tensor(x).to(device))

        # Cleanup
        [i.remove() for i in new_hooks]

        return np.hstack(hidden_outputs)<|MERGE_RESOLUTION|>--- conflicted
+++ resolved
@@ -1,11 +1,7 @@
 """This model creates the ModelInterface for PyTorch."""
 from contextlib import suppress
 from copy import deepcopy
-<<<<<<< HEAD
-from typing import Optional, Tuple, List
-=======
-from typing import Any, Dict, Optional, Tuple
->>>>>>> 24724513
+from typing import Any, Dict, Optional, Tuple, List
 
 import torch
 import numpy as np
