"""This module contains the utils functions of the library."""

# This file is part of Quantus.
# Quantus is free software: you can redistribute it and/or modify it under the terms of the GNU Lesser General Public License as published by the Free Software Foundation, either version 3 of the License, or (at your option) any later version.
# Quantus is distributed in the hope that it will be useful, but WITHOUT ANY WARRANTY; without even the implied warranty of MERCHANTABILITY or FITNESS FOR A PARTICULAR PURPOSE. See the GNU Lesser General Public License for more details.
# You should have received a copy of the GNU Lesser General Public License along with Quantus. If not, see <https://www.gnu.org/licenses/>.
# Quantus project URL: <https://github.com/understandable-machine-intelligence-lab/Quantus>.

import copy
import re
from importlib import util
from typing import Any, Dict, Optional, Sequence, Tuple, Union, List

import numpy as np
from skimage.segmentation import slic, felzenszwalb

from quantus.helpers import asserts
from quantus.helpers.model.model_interface import ModelInterface

if util.find_spec("torch"):
    import torch
    from quantus.helpers.model.pytorch_model import PyTorchModel
if util.find_spec("tensorflow"):
    import tensorflow as tf
    from quantus.helpers.model.tf_model import TensorFlowModel


def get_superpixel_segments(img: np.ndarray, segmentation_method: str) -> np.ndarray:
    """
    Given an image, return segments or so-called 'super-pixels' segments i.e., an 2D mask with segment labels.

    Parameters
    ----------
    img: np.ndarray
            CxWxH image array.
    segmentation_method: string
        Indicates the segmentation method, i.e. "slic" or "felzenszwalb".

    Returns
    -------
    img: np.ndarray
        CxWxH segmented image array.
    """

    if img.ndim != 3:
        raise ValueError(
            "Make sure that x is 3 dimensional e.g., (3, 224, 224) to calculate super-pixels."
            f" shape: {img.shape}"
        )
    if segmentation_method not in ["slic", "felzenszwalb"]:
        raise ValueError(
            "'segmentation_method' must be either 'slic' or 'felzenszwalb'."
        )

    if segmentation_method == "slic":
        return slic(img, start_label=0)
    elif segmentation_method == "felzenszwalb":
        return felzenszwalb(
            img,
        )


def get_baseline_value(
    value: Union[float, int, str, np.array],
    arr: np.ndarray,
    return_shape: Tuple,
    patch: Optional[np.ndarray] = None,
    **kwargs,
) -> np.array:
    """
    Get the baseline value to fill the array with, in the shape of return_shape.

    Parameters
    ----------
    value: float, int, str, np.ndarray
        Either the value (float, int) to fill the array with, a method (string) used to construct
        baseline array ("mean", "uniform", "black", "white", "neighbourhood_mean" or
        "neighbourhood_random_min_max"), or the array (np.array) to be returned.
    arr: np.ndarray
        CxWxH image array used to calculate baseline values, i.e. for "mean", "black" and "white" methods.
    return_shape: tuple
        CxWxH shape to be returned.
    patch: np.ndarray, optional
        CxWxH patch array to calculate baseline values.
        Necessary for "neighbourhood_mean" and "neighbourhood_random_min_max" methods.
    kwargs: optional
            Keyword arguments.

    Returns
    -------
    np.ndarray
        Baseline array in return_shape.

    """

    kwargs["return_shape"] = return_shape
    if isinstance(value, (float, int)):
        return np.full(return_shape, value)
    elif isinstance(value, np.ndarray):
        if value.ndim == 0:
            return np.full(return_shape, value)
        elif value.shape == return_shape:
            return value
        else:
            raise ValueError(
                "Shape {} of argument 'value' cannot be fitted to required shape {} of return value".format(
                    value.shape, return_shape
                )
            )
    elif isinstance(value, str):
        fill_dict = get_baseline_dict(arr, patch, **kwargs)
        if value.lower() == "random":
            raise ValueError(
                "'random' as a choice for 'perturb_baseline' is deprecated and has been removed from "
                "the current release. Please use 'uniform' instead and pass lower- and upper bounds to "
                "kwargs as see fit (default values are set to 'uniform_low=0.0' and 'uniform_high=1.0' "
                "which will replicate the results of 'random').\n"
            )
        if value.lower() not in fill_dict:
            raise ValueError(
                f"Ensure that 'value'(string) is in {list(fill_dict.keys())}"
            )
        return np.full(return_shape, fill_dict[value.lower()])
    else:
        raise ValueError("Specify 'value' as a np.array, string, integer or float.")


def get_baseline_dict(
    arr: np.ndarray, patch: Optional[np.ndarray] = None, **kwargs
) -> dict:
    """
    Make a dictionary of baseline approaches depending on the input x (or patch of input).

    Parameters
    ----------
    arr: np.ndarray
        CxWxH image array used to calculate baseline values, i.e. for "mean", "black" and "white" methods.
    patch: np.ndarray, optional
        CxWxH patch array to calculate baseline values, necessary for "neighbourhood_mean" and
        "neighbourhood_random_min_max" methods.
    kwargs: optional
            Keyword arguments..

    Returns
    -------
        fill_dict: dict
            Maps all available baseline methods to baseline values.
    """
    fill_dict = {
        "mean": float(arr.mean()),
        "uniform": np.random.uniform(
            low=kwargs.get("uniform_low", 0.0),
            high=kwargs.get("uniform_high", 1.0),
            size=kwargs["return_shape"],
        ),
        "black": float(arr.min()),
        "white": float(arr.max()),
    }
    if patch is not None:
        fill_dict["neighbourhood_mean"] = (float(patch.mean()),)
        fill_dict["neighbourhood_random_min_max"] = float(
            np.random.uniform(low=patch.min(), high=patch.max())
        )
    return fill_dict


def get_name(name: str):
    """
    Get the name of the Metric class object.

    Parameters
    ----------
    name: string
        A metric name.

    Returns
    -------
    name: string
        A cleaned version of the Metric name.
    """

    if name.isupper():
        return name
    return " ".join(re.sub(r"([A-Z])", r" \1", name).split())


def get_features_in_step(max_steps_per_input: int, input_shape: Tuple[int, ...]):
    """
    Get the number of features in the iteration.

    Parameters
    ----------
    max_steps_per_input: integer
        The number of repeated iterations on an image.
    input_shape: tuple
        Input shape.

    Returns
    -------
    float
        Product of the input shape divided by the maximum number of steps.
    """
    return int(np.prod(input_shape) / max_steps_per_input)


def filter_compatible_patch_sizes(perturb_patch_sizes: list, img_size: int) -> list:
    """
    Remove patch sizes that are not compatible with input size.

    Parameters
    ----------
    perturb_patch_sizes: list:
        Patch sizes for perturbation.
    img_size: integer
        A single dimension of an image array.

    Returns
    -------
    list:
        All integers within perturb_patch_sizes which are compatible with the image.
    """
    return [i for i in perturb_patch_sizes if img_size % i == 0]


def infer_channel_first(x: np.array) -> bool:
    """
    Infer if the channels are first.

    Assumes:
        For 1d input:
            nr_channels < sequence_length

        For 2d input:
            nr_channels < img_width and nr_channels < img_height

    For higher dimensional input an error is raised. For input in n_features x n_batches format True is returned (no
    channel).

    Parameters
    ----------
    x: np.ndarray
         Input image.

    Returns
    -------
    For 1d input:
        True if input shape is (nr_batch, nr_channels, sequence_length).
        False if input shape is (nr_batch, sequence_length, nr_channels).
        An error is raised if the two last dimensions are equal.

    For 2d input:
        True if input shape is (nr_batch, nr_channels, img_width, img_height).
        False if input shape is (nr_batch, img_width, img_height, nr_channels).
        An error is raised if the three last dimensions are equal.
    """
    err_msg = "Ambiguous input shape. Cannot infer channel-first/channel-last order."

    if len(np.shape(x)) == 2:
        return True

    if len(np.shape(x)) == 3:
        if np.shape(x)[-2] < np.shape(x)[-1]:
            return True
        elif np.shape(x)[-2] > np.shape(x)[-1]:
            return False
        else:
            raise ValueError(err_msg)

    elif len(np.shape(x)) == 4:
        if np.shape(x)[-1] < np.shape(x)[-2] and np.shape(x)[-1] < np.shape(x)[-3]:
            return False
        if np.shape(x)[-3] < np.shape(x)[-1] and np.shape(x)[-3] < np.shape(x)[-2]:
            return True
        raise ValueError(err_msg)

    else:
        raise ValueError(
            "Only batched 1d and 2d multi-channel input dimensions supported."
        )


def make_channel_first(x: np.array, channel_first=False):
    """
    Reshape batch to channel first.

    Parameters
    ----------
    x: np.ndarray
         The input image.

    Returns
    -------
    np.ndarray
        Image in CxWxH format.
    """
    if channel_first:
        return x

    if len(np.shape(x)) == 4:
        return np.moveaxis(x, -1, -3)
    elif len(np.shape(x)) == 3:
        return np.moveaxis(x, -1, -2)
    else:
        raise ValueError(
            "Only batched 1d and 2d multi-channel input dimensions supported."
        )


def make_channel_last(x: np.array, channel_first=True):
    """
    Reshape batch to channel last.

    Parameters
    ----------
    x: np.ndarray
         The input image.

    Returns
    -------
    np.ndarray
        Image in WxHxC format.
    """
    if not channel_first:
        return x

    if len(np.shape(x)) == 4:
        return np.moveaxis(x, -3, -1)
    elif len(np.shape(x)) == 3:
        return np.moveaxis(x, -2, -1)
    else:
        raise ValueError(
            "Only batched 1d and 2d multi-channel input dimensions supported."
        )


def get_wrapped_model(
    model,
    channel_first: bool,
    softmax: bool,
    device: Optional[str] = None,
    model_predict_kwargs: Optional[Dict[str, Any]] = None,
) -> ModelInterface:
    """
    Identifies the type of a model object and wraps the model in an appropriate interface.

    Parameters
    ----------
    model: torch.nn.Module, tf.keras.Model
        A model this will be wrapped in the ModelInterface:
    channel_first: boolean, optional
         Indicates of the image dimensions are channel first, or channel last. Inferred from the input shape if None.
    softmax: boolean
        Indicates whether to use softmax probabilities or logits in model prediction. This is used for this __call__ only and won't be saved as attribute. If None, self.softmax is used.
    device: string
        Indicated the device on which a torch.Tensor is or will be allocated: "cpu" or "gpu".
    model_predict_kwargs: dict, optional
        Keyword arguments to be passed to the model's predict method.

    Returns
    -------
    model: ModelInterface
        A wrapped ModelInterface model.
    """
    if util.find_spec("tensorflow"):
        if isinstance(model, tf.keras.Model):
            return TensorFlowModel(
                model=model,
                channel_first=channel_first,
                softmax=softmax,
                model_predict_kwargs=model_predict_kwargs,
            )
    if util.find_spec("torch"):
        if isinstance(model, torch.nn.Module):
            return PyTorchModel(
                model=model,
                channel_first=channel_first,
                softmax=softmax,
                device=device,
                model_predict_kwargs=model_predict_kwargs,
            )
    raise ValueError("Model needs to be tf.keras.Model or torch.nn.Module.")


def blur_at_indices(
    arr: np.array,
    kernel: np.array,
    indices: Union[int, Sequence[int], Tuple[np.array], Tuple[slice, ...]],
    indexed_axes: Sequence[int],
) -> np.array:
    """
    Creates a version of arr that is blurred at indices.

    Parameters
    ----------
    arr: np.ndarray
         Array to be perturbed.
    kernel: np.ndarray
         Kernel used for blurring.
    indices: int, sequence, tuple
        Array-like, with a subset shape of arr.
    indexed_axes: sequence
        The dimensions of arr that are indexed. These need to be consecutive and either
         include the first or last dimension of array.

    Returns
    -------
    np.ndarray
        A version of arr that is blurred at indices.
    """

    assert kernel.ndim == len(
        indexed_axes
    ), "kernel should have as many dimensions as indexed_axes has elements."

    # Pad array
    pad_width = [(0, 0) for _ in indexed_axes]
    for i, ax in enumerate(indexed_axes):
        pad_left = kernel.shape[i] // 2
        pad_right = kernel.shape[i] // 2 - (kernel.shape[i] % 2 == 0)
        pad_width[i] = (pad_left, pad_right)
    x = _pad_array(arr, pad_width, mode="constant", padded_axes=indexed_axes)

    # Handle indices
    indices = expand_indices(arr, indices, indexed_axes)
    none_slices = []
    array_indices: Union[list, np.ndarray] = []
    for i, idx in enumerate(indices):
        if isinstance(idx, slice) and idx == slice(None):
            none_slices.append(idx)
        elif isinstance(idx, np.ndarray):
            pad_left = kernel.shape[[p for p in indexed_axes].index(i)] // 2
            array_indices.append(idx + pad_left)
        else:
            raise ValueError("Invalid indices {}".format(indices))
    array_indices = np.array(array_indices)

    # Expand kernel dimensions
    expanded_kernel = np.expand_dims(
        kernel, tuple([i for i in range(arr.ndim) if i not in indexed_axes])
    )

    # Iterate over indices, applying expanded kernel
    x_blur = copy.copy(x)
    for i in range(array_indices.shape[-1]):
        idx = list(array_indices[..., [i]])
        expanded_idx = copy.copy(idx)
        for ax, idx_ax in enumerate(expanded_idx):
            s = kernel.shape[ax]
            idx_ax = np.squeeze(idx_ax)
            expanded_idx[ax] = slice(
                idx_ax - (s // 2), idx_ax + s // 2 + 1 - (s % 2 == 0)
            )

        if 0 not in indexed_axes:
            expanded_idx = none_slices + expanded_idx
            idx = none_slices + idx
        expanded_idx = tuple(expanded_idx)
        idx = tuple(idx)

        x_blur[idx] = np.sum(
            np.multiply(x[expanded_idx], expanded_kernel),
            axis=tuple(indexed_axes),
            keepdims=True,
        )

    return _unpad_array(x_blur, pad_width, padded_axes=indexed_axes)


def create_patch_slice(
    patch_size: Union[int, Sequence[int]], coords: Sequence[int]
) -> Tuple[slice, ...]:
    """
    Create a patch slice from patch size and coordinates.

    Parameters
    ----------
    patch_size: int, sequence
        One- or multidimensional patch size.
    coords: sequence
        Coordinates for creating patches.

    Returns
    -------
    tuple
        Patches at all provided coordinates.
    """

    if isinstance(patch_size, int):
        patch_size = (patch_size,)
    if isinstance(coords, int):
        coords = (coords,)

    patch_size = np.array(patch_size)
    coords = tuple(coords)

    assert isinstance(patch_size, np.ndarray)
    if len(patch_size) == 1 and len(coords) != 1:
        patch_size = tuple(patch_size for _ in coords)
    elif patch_size.ndim != 1:
        raise ValueError("patch_size has to be either a scalar or a 1d-sequence")
    elif len(patch_size) != len(coords):
        raise ValueError(
            "patch_size sequence length does not match coords length"
            f" (len(patch_size) != len(coords))"
        )
    # make sure that each element in tuple is integer
    patch_size = tuple(int(patch_size_dim) for patch_size_dim in patch_size)

    patch_slice = [
        slice(coord, coord + patch_size_dim)
        for coord, patch_size_dim in zip(coords, patch_size)
    ]

    return tuple(patch_slice)


def get_nr_patches(
    patch_size: Union[int, Sequence[int]], shape: Tuple[int, ...], overlap: bool = False
) -> int:
    """
    Get number of patches for given shape.

    Parameters
    ----------
        patch_size: int, sequence
            One- or multidimensional patch size.
        shape (shape: Tuple[int, ...]): The image shape.
        overlap: boolean
            Indicates whether overlapping patches is used or not.

    Returns
    -------
    integer
        Number of patches that fit into the image.
    """

    if isinstance(patch_size, int):
        patch_size = (patch_size,)
    patch_size = np.array(patch_size)

    assert isinstance(patch_size, np.ndarray)
    if len(patch_size) == 1 and len(shape) != 1:
        patch_size = tuple(patch_size for _ in shape)
    elif patch_size.ndim != 1:
        raise ValueError("patch_size has to be either a scalar or a 1d-sequence")
    elif len(patch_size) != len(shape):
        raise ValueError(
            "patch_size sequence length does not match shape length"
            f" (len(patch_size) != len(shape))"
        )
    patch_size = tuple(patch_size)

    return np.prod(shape) // np.prod(patch_size)


def _pad_array(
    arr: np.array,
    pad_width: Union[int, Sequence[int], Sequence[Tuple[int]], List[Tuple[int, int]]],
    mode: str,
    padded_axes: Sequence[int],
) -> np.array:
    """
    Pad an array according to the mode.

    Parameters
    ----------
    arr: np.ndarray
         Array to pad.
    pad_width: int, sequence
            The size of the padding.
    mode: string
        numpy.pad mode (see https://numpy.org/doc/stable/reference/generated/numpy.pad.html)
    padded_axes: sequence
        Indices of axes to pad.

    Returns
    -------
    np.ndarray
        Padded array.
    """

    assert (
        len(padded_axes) <= arr.ndim
    ), "Cannot pad more axes than array has dimensions"

    if isinstance(pad_width, Sequence):
        assert len(pad_width) == len(
            padded_axes
        ), "pad_width and padded_axes have different lengths"
        for p in pad_width:
            if isinstance(p, tuple):
                assert len(p) == 2, "Elements in pad_width need to have length 2"

    pad_width_list: List[Union[Tuple[int], Tuple[int, int]]] = []

    for ax in range(arr.ndim):
        if ax not in padded_axes:
            pad_width_list.append((0, 0))
        elif isinstance(pad_width, int):
            pad_width_list.append((pad_width, pad_width))
        elif isinstance(pad_width[[p for p in padded_axes].index(ax)], int):
            pad_width_list.append(
                (
                    pad_width[[p for p in padded_axes].index(ax)],
                    pad_width[[p for p in padded_axes].index(ax)],
                )
            )
        else:
            pad_width_list.append(pad_width[[p for p in padded_axes].index(ax)])

    arr_pad = np.pad(arr, pad_width_list, mode=mode)

    return arr_pad


def _unpad_array(
    arr: np.array,
    pad_width: Union[int, Sequence[int], Sequence[Tuple[int]], List[Tuple[int, int]]],
    padded_axes: Sequence[int],
):
    """
    Remove padding from the array.

    Parameters
    ----------
    arr: np.ndarray
         A numpy array of the input to be unpaded.
    pad_witdh: int, sequence
        The width of the padding for the different dimensions.
    padded_axes: sequence
        The axes for padding.

    Returns
    -------
    np.ndarray
        The unpadded array.

    """

    assert (
        len(padded_axes) <= arr.ndim
    ), "Cannot unpad more axes than array has dimensions"

    if isinstance(pad_width, Sequence):
        assert len(pad_width) == len(
            padded_axes
        ), "pad_width and padded_axes have different lengths"
        for p in pad_width:
            if isinstance(p, tuple):
                assert len(p) == 2, "Elements in pad_width need to have length 2"

    unpad_slice = []
    for ax in range(arr.ndim):
        if ax not in padded_axes:
            unpad_slice.append(slice(None))
        elif isinstance(pad_width, int):
            unpad_slice.append(slice(pad_width, arr.shape[ax] - pad_width))
        elif isinstance(pad_width[[p for p in padded_axes].index(ax)], int):
            unpad_slice.append(
                slice(
                    pad_width[[p for p in padded_axes].index(ax)],
                    arr.shape[ax] - pad_width[[p for p in padded_axes].index(ax)],
                )
            )
        else:
            assert isinstance(pad_width, Sequence)
            unpad_slice.append(
                slice(
                    pad_width[[p for p in padded_axes].index(ax)][0],
                    arr.shape[ax] - pad_width[[p for p in padded_axes].index(ax)][1],
                )
            )

    unpadded_arr = arr[tuple(unpad_slice)]
    return unpadded_arr


def expand_attribution_channel(a_batch: np.ndarray, x_batch: np.ndarray):
    """
    Expand additional channel dimension(s) for attributions if needed.

    Parameters
    ----------
    x_batch: np.ndarray
        A np.ndarray which contains the input data that are explained.
    a_batch: np.ndarray
        An array which contains pre-computed attributions i.e., explanations.

    Returns
    -------
    np.ndarray
        A x_batch with dimensions matching those of a_batch.
    """
    if a_batch.shape[0] != x_batch.shape[0]:
        raise ValueError(
            f"a_batch and x_batch must have same number of batches ({a_batch.shape[0]} != {x_batch.shape[0]})"
        )
    if a_batch.ndim > x_batch.ndim:
        raise ValueError(
            f"a must not have greater ndim than x ({a_batch.ndim} > {x_batch.ndim})"
        )

    if a_batch.ndim == x_batch.ndim:
        return a_batch
    else:
        attr_axes = infer_attribution_axes(a_batch, x_batch)

        # TODO: Infer_attribution_axes currently returns dimensions w/o batch dimension.
        attr_axes = [a + 1 for a in attr_axes]
        expand_axes = [a for a in range(1, x_batch.ndim) if a not in attr_axes]

        return np.expand_dims(a_batch, axis=tuple(expand_axes))


def infer_attribution_axes(a_batch: np.ndarray, x_batch: np.ndarray) -> Sequence[int]:
    """
    Infers the axes in x_batch that are covered by a_batch.

    Parameters
    ----------
    x_batch: np.ndarray
        A np.ndarray which contains the input data that are explained.
    a_batch: np.ndarray
        An array which contains pre-computed attributions i.e., explanations.

    Returns
    -------
    np.ndarray
        The axes inferred.
    """
    # TODO: Adapt for batched processing.

    if a_batch.shape[0] != x_batch.shape[0]:
        raise ValueError(
            f"a_batch and x_batch must have same number of batches ({a_batch.shape[0]} != {x_batch.shape[0]})"
        )

    if a_batch.ndim > x_batch.ndim:
        raise ValueError(
            "Attributions need to have <= dimensions than inputs, but {} > {}".format(
                a_batch.ndim, x_batch.ndim
            )
        )

    # TODO: We currently assume here that the batch axis is not carried into the perturbation functions.
    a_shape = [s for s in np.shape(a_batch)[1:] if s != 1]
    x_shape = [s for s in np.shape(x_batch)[1:]]

    if a_shape == x_shape:
        return np.arange(0, len(x_shape))

    # One attribution value per sample
    if len(a_shape) == 0:
        return np.array([])

    x_subshapes = [
        [x_shape[i] for i in range(start, start + len(a_shape))]
        for start in range(0, len(x_shape) - len(a_shape) + 1)
    ]
    if x_subshapes.count(a_shape) < 1:

        # Check that attribution dimensions are (consecutive) subdimensions of inputs
        raise ValueError(
            "Attribution dimensions are not (consecutive) subdimensions of inputs:  "
            "inputs were of shape {} and attributions of shape {}".format(
                x_batch.shape, a_batch.shape
            )
        )
    elif x_subshapes.count(a_shape) > 1:

        # Check that attribution dimensions are (unique) subdimensions of inputs.
        # Consider potentially expanded dims in attributions.

        if a_batch.ndim == x_batch.ndim and len(a_shape) < a_batch.ndim:
            a_subshapes = [
                [np.shape(a_batch)[1:][i] for i in range(start, start + len(a_shape))]
                for start in range(0, len(np.shape(a_batch)[1:]) - len(a_shape) + 1)
            ]
            if a_subshapes.count(a_shape) == 1:

                # Inferring channel shape.
                for dim in range(len(np.shape(a_batch)[1:]) + 1):
                    if a_shape == np.shape(a_batch)[1:][dim:]:
                        return np.arange(dim, len(np.shape(a_batch)[1:]))
                    if a_shape == np.shape(a_batch)[1:][:dim]:
                        return np.arange(0, dim)

            raise ValueError(
                "Attribution axes could not be inferred for inputs of "
                "shape {} and attributions of shape {}".format(
                    x_batch.shape, a_batch.shape
                )
            )

        raise ValueError(
            "Attribution dimensions are not unique subdimensions of inputs:  "
            "inputs were of shape {} and attributions of shape {}."
            "Please expand attribution dimensions for a unique solution".format(
                x_batch.shape, a_batch.shape
            )
        )
    else:
        # Infer attribution axes.
        for dim in range(len(x_shape) + 1):
            if a_shape == x_shape[dim:]:
                return np.arange(dim, len(x_shape))
            if a_shape == x_shape[:dim]:
                return np.arange(0, dim)

    raise ValueError(
        "Attribution axes could not be inferred for inputs of "
        "shape {} and attributions of shape {}".format(x_batch.shape, a_batch.shape)
    )


def expand_indices(
    arr: np.array,
    indices: Union[
        int, Sequence[int], Tuple[np.array], Tuple[slice, ...]
    ],  # Alt. Union[int, Sequence[int], Tuple[Any], Tuple[Any], Tuple[slice]]
    indexed_axes: Sequence[int],
) -> Tuple:
    """
    Expands indices to fit array shape. Returns expanded indices.
        --> if indices are a sequence of ints, they are interpreted as indices to the flattened arr,
            and subsequently expanded
        --> if indices contains only slices and 1d sequences for arr, everything is interpreted as slices
        --> if indices contains already expanded indices, they are returned as is

    Parameters
    ----------
    arr: np.ndarray
        The input to the expanded.
    indices: int, sequence, tuple
        A list of indices.
    indexed_axes: sequence
        Refers to all axes that are not indexed by slice(None).

    Returns
    -------
    tuple
        Expanded indices.
    """
    # TODO: Adapt for batched processing.

    # Handle indexed_axes.
    indexed_axes = np.sort(np.array(indexed_axes))
    asserts.assert_indexed_axes(arr, indexed_axes)

    # Handle indices.
    if isinstance(indices, int):
        expanded_indices: Union[np.ndarray, tuple, list] = [indices]
    else:
        expanded_indices = []
        for i, idx in enumerate(indices):
            if isinstance(idx, slice) and idx == slice(None):
                pass
            elif isinstance(idx, slice):
                start = idx.start
                end = idx.stop
                step = idx.step
                tmp = np.arange(start, end, step)
                expanded_indices.append(tmp)
            elif isinstance(idx, np.ndarray):
                expanded_indices.append(idx)
            else:
                try:
                    expanded_indices.append(int(idx))
                except:
                    raise ValueError("Unsupported type of indices.")

    # Check if unraveling is needed.
    if np.all([isinstance(idx, int) for idx in expanded_indices]):
        expanded_indices = np.unravel_index(
            expanded_indices, tuple([arr.shape[i] for i in indexed_axes])
        )
    elif not np.all(
        [
            isinstance(idx, np.ndarray) and idx.ndim == len(expanded_indices)
            for idx in expanded_indices
        ]
    ):
        # Meshgrid sliced axes to account for correct slicing. Correct switched first two axes by meshgrid
<<<<<<< HEAD
        expanded_indices = [np.swapaxes(idx, 0, 1) if idx.ndim > 1 else idx for idx in np.meshgrid(*expanded_indices)]

=======
        expanded_indices = [
            np.swapaxes(idx, 0, 1) if idx.ndim > 1 else idx
            for idx in np.meshgrid(*expanded_indices)
        ]
>>>>>>> ec43ca80

    # Handle case of 1D indices.
    if np.all([isinstance(idx, int) for idx in expanded_indices]):
        expanded_indices = [np.array(expanded_indices)]

    # Cast to list so item assignment works.
    expanded_indices = list(expanded_indices)

    assert isinstance(indexed_axes, np.ndarray)
    if indexed_axes.size != len(expanded_indices):
        raise ValueError("indices dimension doesn't match indexed_axes")

    # Ensure array dimensions are kept when indexing.
    # Expands dimensions of each element in expanded_indices depending on the number of elements.
    # assert isinstance(expanded_indices, np.ndarray)
    for i in range(len(expanded_indices)):
        if expanded_indices[i].ndim != len(expanded_indices):
            expanded_indices[i] = np.expand_dims(
                expanded_indices[i],
                axis=tuple(range(len(expanded_indices) - expanded_indices[i].ndim)),
            )

    # Buffer with None-slices if indices index the last axes.
    for i in range(0, indexed_axes[0]):
        expanded_indices = slice(None), *expanded_indices

    return tuple(expanded_indices)


def get_leftover_shape(arr: np.array, axes: Sequence[int]) -> Tuple:
    """
    Gets the shape of the arr dimensions not included in axes.

    Parameters
    ----------
    arr: np.ndarray
         The input to the expanded.
    axes: sequence
        A sequence of ints containing the axes.

    Returns
    -------
    leftover_shape: tuple
        The leftover shape.
    """

    # TODO: Adapt for batched processing.
    axes = np.sort(np.array(axes))
    asserts.assert_indexed_axes(arr, axes)

    leftover_shape = tuple([arr.shape[i] for i in range(arr.ndim) if i not in axes])
    return leftover_shape


def offset_coordinates(
    indices: Union[list, Sequence[int], Tuple[Any]], offset: tuple, img_shape: tuple
):
    """
    Checks if offset coordinates are within the image frame.
        Adapted from: https://github.com/tleemann/road_evaluation.

    Parameters
    ----------
    indices: list
        List of indices to be offset.
    offset: tuple
        Offset for the coordinates, e.g. offset (1,1) adds 1 to both coordinates.
    img_shape: tuple
        Image shape in (channels, height, width) format.

    Returns
    -------
    list
        Offset coordinates for valid indices and the list of booleans which identifies valid ids.
    """
    x = indices // img_shape[2]
    y = indices % img_shape[2]
    x += offset[0]
    y += offset[1]
    valid = ~((x < 0) | (y < 0) | (x >= img_shape[1]) | (y >= img_shape[2]))
    off_coords = indices + offset[0] * img_shape[2] + offset[1]
    return off_coords[valid], valid


def calculate_auc(values: np.array, dx: int = 1):
    """
    Calculate area under the curve using the composite trapezoidal rule.

    Parameters
    ----------
    values: np.ndarray
         Input array.
    dx: integer
        The spacing between sample points. The default is 1.

    Returns
    -------
    np.ndarray
        Definite integral of values.
    """
    return np.trapz(np.array(values), dx=dx)<|MERGE_RESOLUTION|>--- conflicted
+++ resolved
@@ -881,15 +881,10 @@
         ]
     ):
         # Meshgrid sliced axes to account for correct slicing. Correct switched first two axes by meshgrid
-<<<<<<< HEAD
-        expanded_indices = [np.swapaxes(idx, 0, 1) if idx.ndim > 1 else idx for idx in np.meshgrid(*expanded_indices)]
-
-=======
         expanded_indices = [
             np.swapaxes(idx, 0, 1) if idx.ndim > 1 else idx
             for idx in np.meshgrid(*expanded_indices)
         ]
->>>>>>> ec43ca80
 
     # Handle case of 1D indices.
     if np.all([isinstance(idx, int) for idx in expanded_indices]):
