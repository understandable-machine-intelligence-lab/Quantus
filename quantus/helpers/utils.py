"""This module contains the utils functions of the library."""

# This file is part of Quantus.
# Quantus is free software: you can redistribute it and/or modify it under the terms of the GNU Lesser General Public License as published by the Free Software Foundation, either version 3 of the License, or (at your option) any later version.
# Quantus is distributed in the hope that it will be useful, but WITHOUT ANY WARRANTY; without even the implied warranty of MERCHANTABILITY or FITNESS FOR A PARTICULAR PURPOSE. See the GNU Lesser General Public License for more details.
# You should have received a copy of the GNU Lesser General Public License along with Quantus. If not, see <https://www.gnu.org/licenses/>.
# Quantus project URL: <https://github.com/understandable-machine-intelligence-lab/Quantus>.

import copy
import re
from importlib import util
from typing import Any, Dict, Optional, Sequence, Tuple, Union, List, TypeVar

import numpy as np
from skimage.segmentation import slic, felzenszwalb
import skimage
import math

from quantus.helpers import asserts
from quantus.helpers.model.model_interface import ModelInterface

if util.find_spec("torch"):
    import torch
    from quantus.helpers.model.pytorch_model import PyTorchModel
if util.find_spec("tensorflow"):
    import tensorflow as tf
    from quantus.helpers.model.tf_model import TensorFlowModel


def get_superpixel_segments(img: np.ndarray, segmentation_method: str) -> np.ndarray:
    """
    Given an image, return segments or so-called 'super-pixels' segments i.e., an 2D mask with segment labels.

    Parameters
    ----------
    img: np.ndarray
            CxWxH image array.
    segmentation_method: string
        Indicates the segmentation method, i.e. "slic" or "felzenszwalb".

    Returns
    -------
    img: np.ndarray
        CxWxH segmented image array.
    """

    if img.ndim != 3:
        raise ValueError(
            "Make sure that x is 3 dimensional e.g., (3, 224, 224) to calculate super-pixels." f" shape: {img.shape}"
        )
    if segmentation_method not in ["slic", "felzenszwalb"]:
        raise ValueError("'segmentation_method' must be either 'slic' or 'felzenszwalb'.")

    if segmentation_method == "slic":
        return slic(img, start_label=0)
    elif segmentation_method == "felzenszwalb":
        return felzenszwalb(
            img,
        )


def get_baseline_value(
    value: Union[float, int, str, np.array],
    arr: np.ndarray,
    return_shape: Tuple,
    patch: Optional[np.ndarray] = None,
    batched: bool = False,
    **kwargs,
) -> np.array:
    """
    Get the baseline value to fill the array with, in the shape of return_shape.

    Parameters
    ----------
    value: float, int, str, np.ndarray
        Either the value (float, int) to fill the array with, a method (string) used to construct
        baseline array ("mean", "uniform", "black", "white", "neighbourhood_mean" or
        "neighbourhood_random_min_max"), or the array (np.array) to be returned.
    arr: np.ndarray
        CxWxH image array used to calculate baseline values, i.e. for "mean", "black" and "white" methods.
    return_shape: tuple
        CxWxH shape to be returned.
    patch: np.ndarray, optional
        CxWxH patch array to calculate baseline values.
        Necessary for "neighbourhood_mean" and "neighbourhood_random_min_max" methods.
    batched: bool,
        If True, the arr and patch are assumed to be of shape B x <single_array_shape>. The aggregations are done over the individual batch elements.
    kwargs: optional
            Keyword arguments.

    Returns
    -------
    np.ndarray
        Baseline array in return_shape.

    """

    kwargs["return_shape"] = return_shape
    if isinstance(value, (float, int)):
        return np.full(return_shape, value)
    elif isinstance(value, np.ndarray):
        if value.ndim == 0:
            return np.full(return_shape, value)
        elif value.shape == return_shape:
            return value
        else:
            raise ValueError(
                "Shape {} of argument 'value' cannot be fitted to required shape {} of return value".format(
                    value.shape, return_shape
                )
            )
    elif isinstance(value, str):
        fill_dict = get_baseline_dict(arr, patch, batched, **kwargs)
        if value.lower() == "random":
            raise ValueError(
                "'random' as a choice for 'perturb_baseline' is deprecated and has been removed from "
                "the current release. Please use 'uniform' instead and pass lower- and upper bounds to "
                "kwargs as see fit (default values are set to 'uniform_low=0.0' and 'uniform_high=1.0' "
                "which will replicate the results of 'random').\n"
            )
        if value.lower() not in fill_dict:
            raise ValueError(f"Ensure that 'value'(string) is in {list(fill_dict.keys())}")
        fill_value = fill_dict[value.lower()]
        # Expand the second dimension if batched to enable broadcasting
        if batched:
            fill_value = fill_value[:, None]
        return np.full(return_shape, fill_value)

    else:
        raise ValueError("Specify 'value' as a np.array, string, integer or float.")


def get_baseline_dict(arr: np.ndarray, patch: Optional[np.ndarray] = None, batched: bool = False, **kwargs) -> dict:
    """
    Make a dictionary of baseline approaches depending on the input x (or patch of input).

    Parameters
    ----------
    arr: np.ndarray
        CxWxH image array used to calculate baseline values, i.e. for "mean", "black" and "white" methods.
    patch: np.ndarray, optional
        CxWxH patch array to calculate baseline values, necessary for "neighbourhood_mean" and
        "neighbourhood_random_min_max" methods.
    batched: bool
        If True, the arr and patch are assumed to be of shape B x <single_array_shape>. The aggregations are done over the individual batch elements.
    kwargs: optional
            Keyword arguments..

    Returns
    -------
        fill_dict: dict
            Maps all available baseline methods to baseline values.
    """

    # Aggregate over elements of batch
    aggregation_axes = (
        tuple(range(1 if batched else 0, len(arr.shape)))
        if not patch
        else tuple(range(1 if batched else 0, len(patch.shape)))
    )
    fill_dict = {
        "mean": arr.mean(axis=aggregation_axes),
        "uniform": np.random.uniform(
            low=kwargs.get("uniform_low", 0.0),
            high=kwargs.get("uniform_high", 1.0),
            # Return only (batch_size, ) if batched to align with other fill_dict values
            size=kwargs["return_shape"][0] if batched else kwargs["return_shape"],
        ),
        "black": arr.min(axis=aggregation_axes),
        "white": arr.max(axis=aggregation_axes),
    }
    if patch is not None:
        fill_dict["neighbourhood_mean"] = patch.mean(axis=aggregation_axes)
        fill_dict["neighbourhood_random_min_max"] = np.random.uniform(
            low=patch.min(axis=aggregation_axes),
            high=patch.max(axis=aggregation_axes),
        )
    return fill_dict


def get_name(name: str):
    """
    Get the name of the Metric class object.

    Parameters
    ----------
    name: string
        A metric name.

    Returns
    -------
    name: string
        A cleaned version of the Metric name.
    """

    if name.isupper():
        return name
    return " ".join(re.sub(r"([A-Z])", r" \1", name).split())


def get_features_in_step(max_steps_per_input: int, input_shape: Tuple[int, ...]):
    """
    Get the number of features in the iteration.

    Parameters
    ----------
    max_steps_per_input: integer
        The number of repeated iterations on an image.
    input_shape: tuple
        Input shape.

    Returns
    -------
    float
        Product of the input shape divided by the maximum number of steps.
    """
    return int(np.prod(input_shape) / max_steps_per_input)


def filter_compatible_patch_sizes(perturb_patch_sizes: list, img_size: int) -> list:
    """
    Remove patch sizes that are not compatible with input size.

    Parameters
    ----------
    perturb_patch_sizes: list:
        Patch sizes for perturbation.
    img_size: integer
        A single dimension of an image array.

    Returns
    -------
    list:
        All integers within perturb_patch_sizes which are compatible with the image.
    """
    return [i for i in perturb_patch_sizes if img_size % i == 0]


def infer_channel_first(x: np.array) -> bool:
    """
    Infer if the channels are first.

    Assumes:
        For 1D input:
            nr_channels < sequence_length

        For 2D input:
            nr_channels < img_width and nr_channels < img_height

    For higher dimensional input an error is raised.
    For input in n_features x n_batches format True is returned (no channel).

    Parameters
    ----------
    x: np.ndarray
         Input image.

    Returns
    -------
    For 1D input:
        True for input shape (nr_batch, nr_features).

    For 2D input:
        True if input shape is (nr_batch, nr_channels, sequence_length).
        False if input shape is (nr_batch, sequence_length, nr_channels).
        An error is raised if the two last dimensions are equal.

    For 3D input:
        True if input shape is (nr_batch, nr_channels, img_width, img_height).
        False if input shape is (nr_batch, img_width, img_height, nr_channels).
        An error is raised if the three last dimensions are equal.
    """
    err_msg = (
        "Ambiguous input shape. Cannot infer channel-first/channel-last order. "
        "Try setting the `channel_first` argument"
    )

    # Check for 2D input (n_features x n_batches), return True (no channel dimension).
    if len(np.shape(x)) == 2:
        return True

    # Check for 1D input with a channel dimension
    if len(np.shape(x)) == 3:
        # If second last dimension is smaller, channels are first.
        if np.shape(x)[-2] < np.shape(x)[-1]:
            return True
        # If second last dimension is larger, channels are last.
        elif np.shape(x)[-2] > np.shape(x)[-1]:
            return False
        else:
            raise ValueError(err_msg)

    elif len(np.shape(x)) == 4:
        # If last dimension is smallest, channels are last.
        if np.shape(x)[-1] < np.shape(x)[-2] and np.shape(x)[-1] < np.shape(x)[-3]:
            return False
        # If third last dimension is smallest, channels are first.
        if np.shape(x)[-3] < np.shape(x)[-1] and np.shape(x)[-3] < np.shape(x)[-2]:
            return True
        raise ValueError(err_msg)

    else:
        raise ValueError("Only batched 1D and 2D multi-channel input dimensions supported (excluding the channels).")


def make_channel_first(x: np.array, channel_first: bool = False):
    """
    Reshape batch to channel first.

    Parameters
    ----------
    x: np.ndarray
         The input image.
    channel_first: boolean, optional
        Indicates of the image dimensions are channel first, or channel last.
        Inferred from the input shape if None.

    Returns
    -------
    np.ndarray
        Image in CxWxH format.
    """
    if channel_first:
        return x
    if len(np.shape(x)) == 2:
        return x
    elif len(np.shape(x)) == 3:
        return np.moveaxis(x, -1, -2)
    elif len(np.shape(x)) == 4:
        return np.moveaxis(x, -1, -3)

    else:
        raise ValueError("Only batched 1D and 2D multi-channel input dimensions supported (excluding the channels).")


def make_channel_last(x: np.array, channel_first: bool = True):
    """
    Reshape batch to channel last.

    Parameters
    ----------
    x: np.ndarray
         The input image.
    channel_first: boolean, optional
        Indicates of the image dimensions are channel first, or channel last.
        Inferred from the input shape if None.

    Returns
    -------
    np.ndarray
        Image in WxHxC format.
    """
    if not channel_first:
        return x
    if len(np.shape(x)) == 2:
        return x
    elif len(np.shape(x)) == 3:
        return np.moveaxis(x, -2, -1)
    elif len(np.shape(x)) == 4:
        return np.moveaxis(x, -3, -1)
    else:
        raise ValueError("Only batched 1D and 2D multi-channel input dimensions supported (excluding the channels).")


def get_wrapped_model(
    model,
    channel_first: bool,
    softmax: bool,
    device: Optional[str] = None,
    model_predict_kwargs: Optional[Dict[str, Any]] = None,
) -> ModelInterface:
    """
    Identifies the type of a model object and wraps the model in an appropriate interface.

    Parameters
    ----------
    model: torch.nn.Module, tf.keras.Model
        A model this will be wrapped in the ModelInterface:
    channel_first: boolean, optional
         Indicates of the image dimensions are channel first, or channel last. Inferred from the input shape if None.
    softmax: boolean
        Indicates whether to use softmax probabilities or logits in model prediction. This is used for this __call__ only and won't be saved as attribute. If None, self.softmax is used.
    device: string
        Indicated the device on which a torch.Tensor is or will be allocated: "cpu" or "gpu".
    model_predict_kwargs: dict, optional
        Keyword arguments to be passed to the model's predict method.

    Returns
    -------
    model: ModelInterface
        A wrapped ModelInterface model.
    """
    if util.find_spec("tensorflow"):
        if isinstance(model, tf.keras.Model):
            return TensorFlowModel(
                model=model,
                channel_first=channel_first,
                softmax=softmax,
                model_predict_kwargs=model_predict_kwargs,
            )
    if util.find_spec("torch"):
        if isinstance(model, torch.nn.Module):
            return PyTorchModel(
                model=model,
                channel_first=channel_first,
                softmax=softmax,
                device=device,
                model_predict_kwargs=model_predict_kwargs,
            )
    raise ValueError("Model needs to be tf.keras.Model or torch.nn.Module.")


def blur_at_indices(
    arr: np.array,
    kernel: np.array,
    indices: Union[int, Sequence[int], Tuple[np.array], Tuple[slice, ...]],
    indexed_axes: Sequence[int],
) -> np.array:
    """
    Creates a version of arr that is blurred at indices.

    Parameters
    ----------
    arr: np.ndarray
         Array to be perturbed.
    kernel: np.ndarray
         Kernel used for blurring.
    indices: int, sequence, tuple
        Array-like, with a subset shape of arr.
    indexed_axes: sequence
        The dimensions of arr that are indexed. These need to be consecutive and either
         include the first or last dimension of array.

    Returns
    -------
    np.ndarray
        A version of arr that is blurred at indices.
    """

    assert kernel.ndim == len(indexed_axes), "kernel should have as many dimensions as indexed_axes has elements."

    # Pad array
    pad_width = [(0, 0) for _ in indexed_axes]
    for i, ax in enumerate(indexed_axes):
        pad_left = kernel.shape[i] // 2
        pad_right = kernel.shape[i] // 2 - (kernel.shape[i] % 2 == 0)
        pad_width[i] = (pad_left, pad_right)
    x = _pad_array(arr, pad_width, mode="constant", padded_axes=indexed_axes)

    # Handle indices
    indices = expand_indices(arr, indices, indexed_axes)
    none_slices = []
    array_indices: Union[list, np.ndarray] = []
    for i, idx in enumerate(indices):
        if isinstance(idx, slice) and idx == slice(None):
            none_slices.append(idx)
        elif isinstance(idx, np.ndarray):
            pad_left = kernel.shape[[p for p in indexed_axes].index(i)] // 2
            array_indices.append(idx + pad_left)
        else:
            raise ValueError("Invalid indices {}".format(indices))
    array_indices = np.array(array_indices)

    # Expand kernel dimensions
    expanded_kernel = np.expand_dims(kernel, tuple([i for i in range(arr.ndim) if i not in indexed_axes]))

    # Iterate over indices, applying expanded kernel
    x_blur = copy.copy(x)
    arr_indices_flattened = np.array([a.flatten() for a in array_indices])
    for i in range(arr_indices_flattened.shape[-1]):
        idx = list(arr_indices_flattened[..., [i]])
        expanded_idx = copy.copy(idx)

        for ax, idx_ax in enumerate(expanded_idx):
            s = kernel.shape[ax]
            idx_ax = np.squeeze(idx_ax)
            expanded_idx[ax] = slice(idx_ax - (s // 2), idx_ax + s // 2 + 1 - (s % 2 == 0))

        for dim in range(array_indices.ndim - 2):
            idx = [np.expand_dims(index, axis=index.ndim) for index in idx]

        if 0 not in indexed_axes:
            expanded_idx = none_slices + expanded_idx
            idx = none_slices + idx

        expanded_idx = tuple(expanded_idx)
        idx = tuple(idx)

        x_blur[idx] = np.sum(
            np.multiply(np.array(x)[expanded_idx], np.array(expanded_kernel)),
            axis=tuple(indexed_axes),
            keepdims=True,
        )

    return _unpad_array(x_blur, pad_width, padded_axes=indexed_axes)


def create_patch_slice(patch_size: Union[int, Sequence[int]], coords: Sequence[int]) -> Tuple[slice, ...]:
    """
    Create a patch slice from patch size and coordinates.

    Parameters
    ----------
    patch_size: int, sequence
        One- or multidimensional patch size.
    coords: sequence
        Coordinates for creating patches.

    Returns
    -------
    tuple
        Patches at all provided coordinates.
    """

    if isinstance(patch_size, int):
        patch_size = (patch_size,)
    if isinstance(coords, int):
        coords = (coords,)

    patch_size = np.array(patch_size)
    coords = tuple(coords)

    assert isinstance(patch_size, np.ndarray)
    if len(patch_size) == 1 and len(coords) != 1:
        patch_size = tuple(patch_size for _ in coords)
    elif patch_size.ndim != 1:
        raise ValueError("patch_size has to be either a scalar or a 1D-sequence")
    elif len(patch_size) != len(coords):
        raise ValueError("patch_size sequence length does not match coords length" f" (len(patch_size) != len(coords))")
    # make sure that each element in tuple is integer
    patch_size = tuple(int(patch_size_dim) for patch_size_dim in patch_size)

    patch_slice = [slice(coord, coord + patch_size_dim) for coord, patch_size_dim in zip(coords, patch_size)]

    return tuple(patch_slice)


def get_block_indices(x_batch: np.array, patch_size: int) -> np.array:
<<<<<<< HEAD
=======
    """
    Get blocks for a batch of images using a certain patch_size.

    Parameters
    ----------
    x_batch: np.array
        Batch of images, shape B x C x H x W
    patch_size: int
        Size of the patch.

    Yields
    -------
    np.array
        Yields blocks of image of a certain patch_size.
    """
>>>>>>> 04420476
    batch_size = x_batch.shape[0]
    x_indices = np.stack(
        [np.arange(x.size) for x in x_batch],
        axis=0,
    ).reshape(*x_batch.shape)
<<<<<<< HEAD
    blocks = skimage.util.view_as_blocks(
        x_indices, (*x_batch.shape[:2], patch_size, patch_size)
    )
=======
    blocks = skimage.util.view_as_blocks(x_indices, (*x_batch.shape[:2], patch_size, patch_size))
>>>>>>> 04420476
    blocks_h, blocks_w = blocks.shape[2:4]
    block_indices = np.stack(
        np.unravel_index(list(range(blocks_h * blocks_w)), shape=(blocks_h, blocks_w)),
        axis=1,
    )

    for block_index in block_indices:
        yield blocks[0, 0, block_index[0], block_index[1]].reshape(batch_size, -1)


<<<<<<< HEAD
def get_nr_patches(
    patch_size: Union[int, Sequence[int]], shape: Tuple[int, ...], overlap: bool = False
) -> int:
=======
def get_nr_patches(patch_size: Union[int, Sequence[int]], shape: Tuple[int, ...], overlap: bool = False) -> int:
>>>>>>> 04420476
    """
    Get number of patches for given shape.

    Parameters
    ----------
        patch_size: int, sequence
            One- or multidimensional patch size.
        shape (shape: Tuple[int, ...]): The image shape.
        overlap: boolean
            Indicates whether overlapping patches is used or not.

    Returns
    -------
    integer
        Number of patches that fit into the image.
    """

    if isinstance(patch_size, int):
        patch_size = (patch_size,)
    patch_size = np.array(patch_size)

    assert isinstance(patch_size, np.ndarray)
    if len(patch_size) == 1 and len(shape) != 1:
        patch_size = tuple(patch_size for _ in shape)
    elif patch_size.ndim != 1:
        raise ValueError("patch_size has to be either a scalar or a 1D-sequence")
    elif len(patch_size) != len(shape):
        raise ValueError("patch_size sequence length does not match shape length" f" (len(patch_size) != len(shape))")
    patch_size = tuple(patch_size)

    return np.prod(shape) // np.prod(patch_size)


def _pad_array(
    arr: np.array,
    pad_width: Union[int, Sequence[int], Sequence[Tuple[int]], List[Tuple[int, int]]],
    mode: str,
    padded_axes: Sequence[int],
) -> np.array:
    """
    Pad an array according to the mode.

    Parameters
    ----------
    arr: np.ndarray
         Array to pad.
    pad_width: int, sequence
            The size of the padding.
    mode: string
        numpy.pad mode (see https://numpy.org/doc/stable/reference/generated/numpy.pad.html)
    padded_axes: sequence
        Indices of axes to pad.

    Returns
    -------
    np.ndarray
        Padded array.
    """

    assert len(padded_axes) <= arr.ndim, "Cannot pad more axes than array has dimensions"

    if isinstance(pad_width, Sequence):
        assert len(pad_width) == len(padded_axes), "pad_width and padded_axes have different lengths"
        for p in pad_width:
            if isinstance(p, tuple):
                assert len(p) == 2, "Elements in pad_width need to have length 2"

    pad_width_list: List[Union[Tuple[int], Tuple[int, int]]] = []

    for ax in range(arr.ndim):
        if ax not in padded_axes:
            pad_width_list.append((0, 0))
        elif isinstance(pad_width, int):
            pad_width_list.append((pad_width, pad_width))
        elif isinstance(pad_width[[p for p in padded_axes].index(ax)], int):
            pad_width_list.append(
                (
                    pad_width[[p for p in padded_axes].index(ax)],
                    pad_width[[p for p in padded_axes].index(ax)],
                )
            )
        else:
            pad_width_list.append(pad_width[[p for p in padded_axes].index(ax)])
    arr_pad = np.pad(arr, pad_width_list, mode=mode)

    return arr_pad


def _unpad_array(
    arr: np.array,
    pad_width: Union[int, Sequence[int], Sequence[Tuple[int]], List[Tuple[int, int]]],
    padded_axes: Sequence[int],
):
    """
    Remove padding from the array.

    Parameters
    ----------
    arr: np.ndarray
         A numpy array of the input to be unpaded.
    pad_witdh: int, sequence
        The width of the padding for the different dimensions.
    padded_axes: sequence
        The axes for padding.

    Returns
    -------
    np.ndarray
        The unpadded array.

    """

    assert len(padded_axes) <= arr.ndim, "Cannot unpad more axes than array has dimensions"

    if isinstance(pad_width, Sequence):
        assert len(pad_width) == len(padded_axes), "pad_width and padded_axes have different lengths"
        for p in pad_width:
            if isinstance(p, tuple):
                assert len(p) == 2, "Elements in pad_width need to have length 2"

    unpad_slice = []
    for ax in range(arr.ndim):
        if ax not in padded_axes:
            unpad_slice.append(slice(None))
        elif isinstance(pad_width, int):
            unpad_slice.append(slice(pad_width, arr.shape[ax] - pad_width))
        elif isinstance(pad_width[[p for p in padded_axes].index(ax)], int):
            unpad_slice.append(
                slice(
                    pad_width[[p for p in padded_axes].index(ax)],
                    arr.shape[ax] - pad_width[[p for p in padded_axes].index(ax)],
                )
            )
        else:
            assert isinstance(pad_width, Sequence)
            unpad_slice.append(
                slice(
                    pad_width[[p for p in padded_axes].index(ax)][0],
                    arr.shape[ax] - pad_width[[p for p in padded_axes].index(ax)][1],
                )
            )

    unpadded_arr = arr[tuple(unpad_slice)]
    return unpadded_arr


<<<<<<< HEAD
def get_padding_size(dim: int, patch_size: int) -> Tuple[int]:
    modulo = dim % patch_size
    if modulo == 0:
        return (0, 0)
    half_modulo = modulo / 2
    return (math.floor(half_modulo), math.ceil(half_modulo))
=======
def get_padding_size(dim: int, patch_size: int) -> Tuple[int, int]:
    """
    Calculate the padding size (optionally) needed for a patch_size.

    Parameters
    ----------
    dim: int
        Input dimension to pad (for example width or height of the image).
    patch_size: int
        Size of the patch for this dimension of input.

    Returns
    -------
    Tuple[int, int]
        A tuple of values passed to the utils._pad_array method for a particular dimension.
    """
    modulo = dim % patch_size
    if modulo == 0:
        return (0, 0)
    total_padding = patch_size - modulo
    half_padding = total_padding / 2
    return (math.floor(half_padding), math.ceil(half_padding))
>>>>>>> 04420476


def expand_attribution_channel(a_batch: np.ndarray, x_batch: np.ndarray):
    """
    Expand additional channel dimension(s) for attributions if needed.

    Parameters
    ----------
    x_batch: np.ndarray
        A np.ndarray which contains the input data that are explained.
    a_batch: np.ndarray
        An array which contains pre-computed attributions i.e., explanations.

    Returns
    -------
    np.ndarray
        A x_batch with dimensions matching those of a_batch.
    """
    if a_batch.shape[0] != x_batch.shape[0]:
        raise ValueError(
            f"a_batch and x_batch must have same number of batches ({a_batch.shape[0]} != {x_batch.shape[0]})"
        )
    if a_batch.ndim > x_batch.ndim:
        raise ValueError(f"a must not have greater ndim than x ({a_batch.ndim} > {x_batch.ndim})")

    if a_batch.ndim == x_batch.ndim:
        return a_batch
    else:
        attr_axes = infer_attribution_axes(a_batch, x_batch)

        # TODO: Infer_attribution_axes currently returns dimensions w/o batch dimension.
        attr_axes = [a + 1 for a in attr_axes]
        expand_axes = [a for a in range(1, x_batch.ndim) if a not in attr_axes]

        return np.expand_dims(a_batch, axis=tuple(expand_axes))


def infer_attribution_axes(a_batch: np.ndarray, x_batch: np.ndarray) -> Sequence[int]:
    """
    Infers the axes in x_batch that are covered by a_batch.

    Parameters
    ----------
    x_batch: np.ndarray
        A np.ndarray which contains the input data that are explained.
    a_batch: np.ndarray
        An array which contains pre-computed attributions i.e., explanations.

    Returns
    -------
    np.ndarray
        The axes inferred.
    """
    # TODO: Adapt for batched processing.

    if a_batch.shape[0] != x_batch.shape[0]:
        raise ValueError(
            f"a_batch and x_batch must have same number of batches ({a_batch.shape[0]} != {x_batch.shape[0]})"
        )

    if a_batch.ndim > x_batch.ndim:
        raise ValueError(
            "Attributions need to have <= dimensions than inputs, but {} > {}".format(a_batch.ndim, x_batch.ndim)
        )

    # TODO: We currently assume here that the batch axis is not carried into the perturbation functions.
    a_shape = [s for s in np.shape(a_batch)[1:] if s != 1]
    x_shape = [s for s in np.shape(x_batch)[1:]]

    if a_shape == x_shape:
        return np.arange(0, len(x_shape))

    # One attribution value per sample
    if len(a_shape) == 0:
        return np.array([])

    x_subshapes = [
        [x_shape[i] for i in range(start, start + len(a_shape))] for start in range(0, len(x_shape) - len(a_shape) + 1)
    ]
    if x_subshapes.count(a_shape) < 1:

        # Check that attribution dimensions are (consecutive) subdimensions of inputs
        raise ValueError(
            "Attribution dimensions are not (consecutive) subdimensions of inputs:  "
            "inputs were of shape {} and attributions of shape {}".format(x_batch.shape, a_batch.shape)
        )
    elif x_subshapes.count(a_shape) > 1:

        # Check that attribution dimensions are (unique) subdimensions of inputs.
        # Consider potentially expanded dims in attributions.

        if a_batch.ndim == x_batch.ndim and len(a_shape) < a_batch.ndim:
            a_subshapes = [
                [np.shape(a_batch)[1:][i] for i in range(start, start + len(a_shape))]
                for start in range(0, len(np.shape(a_batch)[1:]) - len(a_shape) + 1)
            ]
            if a_subshapes.count(a_shape) == 1:

                # Inferring channel shape.
                for dim in range(len(np.shape(a_batch)[1:]) + 1):
                    if a_shape == np.shape(a_batch)[1:][dim:]:
                        return np.arange(dim, len(np.shape(a_batch)[1:]))
                    if a_shape == np.shape(a_batch)[1:][:dim]:
                        return np.arange(0, dim)

            raise ValueError(
                "Attribution axes could not be inferred for inputs of "
                "shape {} and attributions of shape {}".format(x_batch.shape, a_batch.shape)
            )

        raise ValueError(
            "Attribution dimensions are not unique subdimensions of inputs:  "
            "inputs were of shape {} and attributions of shape {}."
            "Please expand attribution dimensions for a unique solution".format(x_batch.shape, a_batch.shape)
        )
    else:
        # Infer attribution axes.
        for dim in range(len(x_shape) + 1):
            if a_shape == x_shape[dim:]:
                return np.arange(dim, len(x_shape))
            if a_shape == x_shape[:dim]:
                return np.arange(0, dim)

    raise ValueError(
        "Attribution axes could not be inferred for inputs of "
        "shape {} and attributions of shape {}".format(x_batch.shape, a_batch.shape)
    )


def expand_indices(
    arr: np.array,
    indices: Union[
        int, Sequence[int], Tuple[np.array], Tuple[slice, ...]
    ],  # Alt. Union[int, Sequence[int], Tuple[Any], Tuple[Any], Tuple[slice]]
    indexed_axes: Sequence[int],
) -> Tuple:
    """
    Expands indices to fit array shape. Returns expanded indices.
        --> if indices are a sequence of ints, they are interpreted as indices to the flattened arr,
            and subsequently expanded
        --> if indices contains only slices and 1D sequences for arr, everything is interpreted as slices
        --> if indices contains already expanded indices, they are returned as is

    Parameters
    ----------
    arr: np.ndarray
        The input to the expanded.
    indices: int, sequence, tuple
        A list of indices.
    indexed_axes: sequence
        Refers to all axes that are not indexed by slice(None).

    Returns
    -------
    tuple
        Expanded indices.
    """
    # TODO: Adapt for batched processing.

    # Handle indexed_axes.
    indexed_axes = np.sort(np.array(indexed_axes))
    asserts.assert_indexed_axes(arr, indexed_axes)

    # Handle indices.
    if isinstance(indices, int):
        expanded_indices: Union[np.ndarray, tuple, list] = [indices]
    else:
        expanded_indices = []
        for i, idx in enumerate(indices):
            if isinstance(idx, slice) and idx == slice(None):
                pass
            elif isinstance(idx, slice):
                start = idx.start
                end = idx.stop
                step = idx.step
                tmp = np.arange(start, end, step)
                expanded_indices.append(tmp)
            elif isinstance(idx, np.ndarray):
                expanded_indices.append(idx)
            else:
                try:
                    expanded_indices.append(int(idx))
                except:
                    raise ValueError("Unsupported type of indices.")

    # Check if unraveling is needed.
    if np.all([isinstance(idx, int) for idx in expanded_indices]):
        expanded_indices = np.unravel_index(expanded_indices, tuple([arr.shape[i] for i in indexed_axes]))
    elif not np.all([isinstance(idx, np.ndarray) and idx.ndim == len(expanded_indices) for idx in expanded_indices]):
        # Meshgrid sliced axes to account for correct slicing. Correct switched first two axes by meshgrid
        expanded_indices = [np.swapaxes(idx, 0, 1) if idx.ndim > 1 else idx for idx in np.meshgrid(*expanded_indices)]

    # Handle case of 1D indices.
    if np.all([isinstance(idx, int) for idx in expanded_indices]):
        expanded_indices = [np.array(expanded_indices)]

    # Cast to list so item assignment works.
    expanded_indices = list(expanded_indices)

    assert isinstance(indexed_axes, np.ndarray)
    if indexed_axes.size != len(expanded_indices):
        raise ValueError("indices dimension doesn't match indexed_axes")

    # Ensure array dimensions are kept when indexing.
    # Expands dimensions of each element in expanded_indices depending on the number of elements.
    # assert isinstance(expanded_indices, np.ndarray)
    for i in range(len(expanded_indices)):
        if expanded_indices[i].ndim != len(expanded_indices):
            expanded_indices[i] = np.expand_dims(
                expanded_indices[i],
                axis=tuple(range(len(expanded_indices) - expanded_indices[i].ndim)),
            )

    # Buffer with None-slices if indices index the last axes.
    for i in range(0, indexed_axes[0]):
        expanded_indices = slice(None), *expanded_indices

    return tuple(expanded_indices)


def get_leftover_shape(arr: np.array, axes: Sequence[int]) -> Tuple:
    """
    Gets the shape of the arr dimensions not included in axes.

    Parameters
    ----------
    arr: np.ndarray
         The input to the expanded.
    axes: sequence
        A sequence of ints containing the axes.

    Returns
    -------
    leftover_shape: tuple
        The leftover shape.
    """

    # TODO: Adapt for batched processing.
    axes = np.sort(np.array(axes))
    asserts.assert_indexed_axes(arr, axes)

    leftover_shape = tuple([arr.shape[i] for i in range(arr.ndim) if i not in axes])
    return leftover_shape


def offset_coordinates(indices: Union[list, Sequence[int], Tuple[Any]], offset: tuple, img_shape: tuple):
    """
    Checks if offset coordinates are within the image frame.
        Adapted from: https://github.com/tleemann/road_evaluation.

    Parameters
    ----------
    indices: list
        List of indices to be offset.
    offset: tuple
        Offset for the coordinates, e.g. offset (1,1) adds 1 to both coordinates.
    img_shape: tuple
        Image shape in (channels, height, width) format.

    Returns
    -------
    list
        Offset coordinates for valid indices and the list of booleans which identifies valid ids.
    """
    x = indices // img_shape[2]
    y = indices % img_shape[2]

    x += offset[0]
    y += offset[1]

    valid = ~((x < 0) | (y < 0) | (x >= img_shape[1]) | (y >= img_shape[2]))
    off_coords = indices + offset[0] * img_shape[2] + offset[1]

    return off_coords[valid], valid


def calculate_auc(values: np.array, dx: int = 1, batched: bool = False):
    """
    Calculate area under the curve using the composite trapezoidal rule.

    Parameters
    ----------
    values: np.ndarray
         Input array.
    dx: integer
        The spacing between sample points. The default is 1.

    Returns
    -------
    np.ndarray
        Definite integral of values.
    """
    axis = 1 if batched else -1
    return np.trapz(np.array(values), dx=dx, axis=axis)


T = TypeVar("T")


def identity(x: T) -> T:
    return x<|MERGE_RESOLUTION|>--- conflicted
+++ resolved
@@ -536,8 +536,6 @@
 
 
 def get_block_indices(x_batch: np.array, patch_size: int) -> np.array:
-<<<<<<< HEAD
-=======
     """
     Get blocks for a batch of images using a certain patch_size.
 
@@ -553,19 +551,12 @@
     np.array
         Yields blocks of image of a certain patch_size.
     """
->>>>>>> 04420476
     batch_size = x_batch.shape[0]
     x_indices = np.stack(
         [np.arange(x.size) for x in x_batch],
         axis=0,
     ).reshape(*x_batch.shape)
-<<<<<<< HEAD
-    blocks = skimage.util.view_as_blocks(
-        x_indices, (*x_batch.shape[:2], patch_size, patch_size)
-    )
-=======
     blocks = skimage.util.view_as_blocks(x_indices, (*x_batch.shape[:2], patch_size, patch_size))
->>>>>>> 04420476
     blocks_h, blocks_w = blocks.shape[2:4]
     block_indices = np.stack(
         np.unravel_index(list(range(blocks_h * blocks_w)), shape=(blocks_h, blocks_w)),
@@ -576,13 +567,7 @@
         yield blocks[0, 0, block_index[0], block_index[1]].reshape(batch_size, -1)
 
 
-<<<<<<< HEAD
-def get_nr_patches(
-    patch_size: Union[int, Sequence[int]], shape: Tuple[int, ...], overlap: bool = False
-) -> int:
-=======
 def get_nr_patches(patch_size: Union[int, Sequence[int]], shape: Tuple[int, ...], overlap: bool = False) -> int:
->>>>>>> 04420476
     """
     Get number of patches for given shape.
 
@@ -729,14 +714,6 @@
     return unpadded_arr
 
 
-<<<<<<< HEAD
-def get_padding_size(dim: int, patch_size: int) -> Tuple[int]:
-    modulo = dim % patch_size
-    if modulo == 0:
-        return (0, 0)
-    half_modulo = modulo / 2
-    return (math.floor(half_modulo), math.ceil(half_modulo))
-=======
 def get_padding_size(dim: int, patch_size: int) -> Tuple[int, int]:
     """
     Calculate the padding size (optionally) needed for a patch_size.
@@ -759,7 +736,6 @@
     total_padding = patch_size - modulo
     half_padding = total_padding / 2
     return (math.floor(half_padding), math.ceil(half_padding))
->>>>>>> 04420476
 
 
 def expand_attribution_channel(a_batch: np.ndarray, x_batch: np.ndarray):
