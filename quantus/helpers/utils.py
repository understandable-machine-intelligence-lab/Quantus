"""This module contains the utils functions of the library."""

# This file is part of Quantus.
# Quantus is free software: you can redistribute it and/or modify it under the terms of the GNU Lesser General Public License as published by the Free Software Foundation, either version 3 of the License, or (at your option) any later version.
# Quantus is distributed in the hope that it will be useful, but WITHOUT ANY WARRANTY; without even the implied warranty of MERCHANTABILITY or FITNESS FOR A PARTICULAR PURPOSE. See the GNU Lesser General Public License for more details.
# You should have received a copy of the GNU Lesser General Public License along with Quantus. If not, see <https://www.gnu.org/licenses/>.

import re
import copy
import numpy as np
from typing import Any, Callable, Dict, List, Optional, Sequence, Tuple, Union
from importlib import util
from skimage.segmentation import slic, felzenszwalb
from ..helpers.model_interface import ModelInterface
from ..helpers import asserts

if util.find_spec("torch"):
    import torch
    from ..helpers.pytorch_model import PyTorchModel
if util.find_spec("tensorflow"):
    import tensorflow as tf
    from ..helpers.tf_model import TensorFlowModel


def get_superpixel_segments(img: np.ndarray, segmentation_method: str) -> np.ndarray:
    """
    Given an image, return segments or so-called 'super-pixels' segments i.e., an 2D mask with segment labels.

    Parameters
    ----------
        img (np.ndarray): CxWxH image array.
        segmentation_method (string): Indicates the segmentation method, i.e. "slic" or "felzenszwalb".

    Returns
    -------
        img (np.ndarray): CxWxH segmented image array.
    """

    if img.ndim != 3:
        raise ValueError(
            "Make sure that x is 3 dimensional e.g., (3, 224, 224) to calculate super-pixels."
            f" shape: {img.shape}"
        )
    if segmentation_method not in ["slic", "felzenszwalb"]:
        raise ValueError(
            "'segmentation_method' must be either 'slic' or 'felzenszwalb'."
        )

    if segmentation_method == "slic":
        return slic(img, start_label=0)
    elif segmentation_method == "felzenszwalb":
        return felzenszwalb(
            img,
        )


def get_baseline_value(
    value: Union[float, int, str, np.array],
    arr: np.ndarray,
    return_shape: Tuple,
    patch: Optional[np.ndarray] = None,
    **kwargs,
) -> np.array:
    """
    Get the baseline value to fill the array with, in the shape of return_shape.

    Parameters
    ----------
        value (Union[float, int, str, np.array]): Either the value (float, int) to fill the array with, a method (string)
        used to construct baseline array ("mean", "uniform", "black", "white", "neighbourhood_mean" or
        "neighbourhood_random_min_max"), or the array (np.array) to be returned.
        arr (np.ndarray): CxWxH image array used to calculate baseline values, i.e. for "mean", "black" and "white" methods.
        return_shape (Tuple): CxWxH shape to be returned.
        patch (Optional[np.ndarray]): CxWxH patch array to calculate baseline values. Necessary for "neighbourhood_mean"
        and "neighbourhood_random_min_max" methods.
        kwargs: Keyword arguments (optional)

    Returns
    -------
        np.ndarray: Baseline array in return_shape.

    """

    kwargs["return_shape"] = return_shape
    if isinstance(value, (float, int)):
        return np.full(return_shape, value)
    elif isinstance(value, np.ndarray):
        if value.ndim == 0:
            return np.full(return_shape, value)
        elif value.shape == return_shape:
            return value
        else:
            raise ValueError(
                "Shape {} of argument 'value' cannot be fitted to required shape {} of return value".format(
                    value.shape, return_shape
                )
            )
    elif isinstance(value, str):
        fill_dict = get_baseline_dict(arr, patch, **kwargs)
        if value.lower() == "random":
            raise ValueError(
                "'random' as a choice for 'perturb_baseline' is deprecated and has been removed from "
                "the current release. Please use 'uniform' instead and pass lower- and upper bounds to "
                "kwargs as see fit (default values are set to 'uniform_low=0.0' and 'uniform_high=1.0' "
                "which will replicate the results of 'random').\n"
            )
        if value.lower() not in fill_dict:
            raise ValueError(
                f"Ensure that 'value'(string) is in {list(fill_dict.keys())}"
            )
        return np.full(return_shape, fill_dict[value.lower()])
    else:
        raise ValueError("Specify 'value' as a np.array, string, integer or float.")


def get_baseline_dict(
    arr: np.ndarray, patch: Optional[np.ndarray] = None, **kwargs
) -> dict:
    """
    Make a dictionary of baseline approaches depending on the input x (or patch of input).

    Parameters
    ----------
        arr (np.ndarray): CxWxH image array used to calculate baseline values, i.e. for "mean", "black" and "white" methods.
        patch (Optional[np.ndarray]): CxWxH patch array to calculate baseline values, necessary for "neighbourhood_mean".
        and "neighbourhood_random_min_max" methods.
        kwargs: Keyword arguments (optional).

    Returns
    -------
        fill_dict (dict): Maps all available baseline methods to baseline values.
    """
    fill_dict = {
        "mean": float(arr.mean()),
        "uniform": np.random.uniform(
            low=kwargs.get("uniform_low", 0.0),
            high=kwargs.get("uniform_high", 1.0),
            size=kwargs["return_shape"],
        ),
        "black": float(arr.min()),
        "white": float(arr.max()),
    }
    if patch is not None:
        fill_dict["neighbourhood_mean"] = (float(patch.mean()),)
        fill_dict["neighbourhood_random_min_max"] = float(
            np.random.uniform(low=patch.min(), high=patch.max())
        )
    return fill_dict


def get_name(name: str):
    """
    Get the name of the Metric class object.

    Parameters
    ----------
        name (string): A metric name.

    Returns
    -------
        name (string): A cleaned version of the Metric name.
    """

    if name.isupper():
        return name
    return " ".join(re.sub(r"([A-Z])", r" \1", name).split())


def get_features_in_step(max_steps_per_input: int, input_shape: Tuple[int, ...]):
    """
    Get the number of features in the iteration.

    Parameters
    ----------
        max_steps_per_input (integer): The number of repeated iterations on an image.
        input_shape (Tuple[int, ...])): Input shape.

    Returns
    -------
        (float): Product of the input shape divided by the maximum number of steps.
    """
    return int(np.prod(input_shape) / max_steps_per_input)


def filter_compatible_patch_sizes(perturb_patch_sizes: list, img_size: int) -> list:
    """
    Remove patch sizes that are not compatible with input size.

    Parameters
    ----------
        perturb_patch_sizes (list): Patch sizes for perturbation.
        img_size (integer): A single dimension of an image array.

    Returns
    -------
        (list): All integers within perturb_patch_sizes which are compatible with the image.
    """
    return [i for i in perturb_patch_sizes if img_size % i == 0]


def infer_channel_first(x: np.array) -> bool:
    """
    Infer if the channels are first.

    Assumes:
        For 1d input:
            nr_channels < sequence_length

        For 2d input:
            nr_channels < img_width and nr_channels < img_height

    For higher dimensional input an error is raised.

    Parameters
    ----------
        x (np.array): Input image.

    Returns
    -------
        For 1d input:
            True if input shape is (nr_batch, nr_channels, sequence_length).
            False if input shape is (nr_batch, sequence_length, nr_channels).
            An error is raised if the two last dimensions are equal.

        For 2d input:
            True if input shape is (nr_batch, nr_channels, img_width, img_height).
            False if input shape is (nr_batch, img_width, img_height, nr_channels).
            An error is raised if the three last dimensions are equal.
    """
    err_msg = "Ambiguous input shape. Cannot infer channel-first/channel-last order."

    if len(np.shape(x)) == 3:
        if np.shape(x)[-2] < np.shape(x)[-1]:
            return True
        elif np.shape(x)[-2] > np.shape(x)[-1]:
            return False
        else:
            raise ValueError(err_msg)

    elif len(np.shape(x)) == 4:
        if np.shape(x)[-1] < np.shape(x)[-2] and np.shape(x)[-1] < np.shape(x)[-3]:
            return False
        if np.shape(x)[-3] < np.shape(x)[-1] and np.shape(x)[-3] < np.shape(x)[-2]:
            return True
        raise ValueError(err_msg)

    else:
        raise ValueError(
            "Only batched 1d and 2d multi-channel input dimensions supported."
        )


def make_channel_first(x: np.array, channel_first=False):
    """
    Reshape batch to channel first.

    Parameters
    ----------
        x (np.array): The input image.

    Returns
    -------
        np.array: Image in CxWxH format.
    """
    if channel_first:
        return x

    if len(np.shape(x)) == 4:
        return np.moveaxis(x, -1, -3)
    elif len(np.shape(x)) == 3:
        return np.moveaxis(x, -1, -2)
    else:
        raise ValueError(
            "Only batched 1d and 2d multi-channel input dimensions supported."
        )


def make_channel_last(x: np.array, channel_first=True):
    """
    Reshape batch to channel last.

    Parameters
    ----------
        x (np.array): The input image.

    Returns
    -------
        np.array: Image in WxHxC format.
    """
    if not channel_first:
        return x

    if len(np.shape(x)) == 4:
        return np.moveaxis(x, -3, -1)
    elif len(np.shape(x)) == 3:
        return np.moveaxis(x, -2, -1)
    else:
        raise ValueError(
            "Only batched 1d and 2d multi-channel input dimensions supported."
        )


def get_wrapped_model(
    model,
    channel_first: bool,
    softmax: bool,
    device: Optional[str] = None,
    model_predict_kwargs: Optional[Dict[str, Any]] = None,
) -> ModelInterface:
    """
    Identifies the type of a model object and wraps the model in an appropriate interface.

    Parameters
    ----------
        model (Union[torch.nn.Module, tf.keras.Model]): A model this will be wrapped in the ModelInterface:
        channel_first (boolean, optional): Indicates of the image dimensions are channel first, or channel last.
            Inferred from the input shape if None.
        softmax (boolean): Indicates whether to use softmax probabilities or logits in model prediction.
            This is used for this __call__ only and won't be saved as attribute. If None, self.softmax is used.
        device (string): Indicated the device on which a torch.Tensor is or will be allocated: "cpu" or "gpu".
        model_predict_kwargs (dict, optional): Keyword arguments to be passed to the model's predict method.

    Returns
    -------
        model (ModelInterface): A wrapped ModelInterface model.
    """
<<<<<<< HEAD
    if isinstance(model, tf.keras.Model):
        return TensorFlowModel(
            model=model,
            channel_first=channel_first,
            softmax=softmax,
            model_predict_kwargs=model_predict_kwargs,
        )
    if isinstance(model, torch.nn.modules.module.Module):
        return PyTorchModel(
            model=model,
            channel_first=channel_first,
            softmax=softmax,
            device=device,
            model_predict_kwargs=model_predict_kwargs,
        )
=======
    if util.find_spec("tensorflow"):
        if isinstance(model, tf.keras.Model):
            return TensorFlowModel(
                model=model,
                channel_first=channel_first,
                softmax=softmax,
                predict_kwargs=predict_kwargs,
            )
    if util.find_spec("torch"):
        if isinstance(model, torch.nn.modules.module.Module):
            return PyTorchModel(
                model=model,
                channel_first=channel_first,
                softmax=softmax,
                device=device,
                predict_kwargs=predict_kwargs,
            )
>>>>>>> a70474a2
    raise ValueError(
        "Model needs to be tf.keras.Model or torch.nn.modules.module.Module."
    )


def blur_at_indices(
    arr: np.array,
    kernel: np.array,
    indices: Union[int, Sequence[int], Tuple[np.array]],
    indexed_axes: Sequence[int],
) -> np.array:
    """
    Creates a version of arr that is blurred at indices.

    Parameters
    ----------
        arr (np.array): Array to be perturbed.
        kernel (np.array): Kernel used for blurring.
        indices (int, Sequence[int], Tuple[np.array]): Array-like, with a subset shape of arr.
        indexed_axes (Sequence[int]): The dimensions of arr that are indexed. These need to be consecutive,
                      and either include the first or last dimension of array.

    Returns
    -------
        (np.array): A version of arr that is blurred at indices.
    """

    assert kernel.ndim == len(
        indexed_axes
    ), "kernel should have as many dimensions as indexed_axes has elements."

    # Pad array
    pad_width = [(0, 0) for _ in indexed_axes]
    for i, ax in enumerate(indexed_axes):
        pad_left = kernel.shape[i] // 2
        pad_right = kernel.shape[i] // 2 - (kernel.shape[i] % 2 == 0)
        pad_width[i] = (pad_left, pad_right)
    x = _pad_array(arr, pad_width, mode="constant", padded_axes=indexed_axes)

    # Handle indices
    indices = expand_indices(arr, indices, indexed_axes)
    none_slices = []
    array_indices = []
    for i, idx in enumerate(indices):
        if isinstance(idx, slice) and idx == slice(None):
            none_slices.append(idx)
        elif isinstance(idx, np.ndarray):
            pad_left = kernel.shape[[p for p in indexed_axes].index(i)] // 2
            array_indices.append(idx + pad_left)
        else:
            raise ValueError("Invalid indices {}".format(indices))
    array_indices = np.array(array_indices)

    # Expand kernel dimensions
    expanded_kernel = np.expand_dims(
        kernel, tuple([i for i in range(arr.ndim) if i not in indexed_axes])
    )

    # Iterate over indices, applying expanded kernel
    x_blur = copy.copy(x)
    for i in range(array_indices.shape[-1]):
        idx = list(array_indices[..., [i]])
        expanded_idx = copy.copy(idx)
        for ax, idx_ax in enumerate(expanded_idx):
            s = kernel.shape[ax]
            idx_ax = np.squeeze(idx_ax)
            expanded_idx[ax] = slice(
                idx_ax - (s // 2), idx_ax + s // 2 + 1 - (s % 2 == 0)
            )

        if 0 not in indexed_axes:
            expanded_idx = none_slices + expanded_idx
            idx = none_slices + idx
        expanded_idx = tuple(expanded_idx)
        idx = tuple(idx)

        x_blur[idx] = np.sum(
            np.multiply(x[expanded_idx], expanded_kernel),
            axis=tuple(indexed_axes),
            keepdims=True,
        )

    return _unpad_array(x_blur, pad_width, padded_axes=indexed_axes)


def create_patch_slice(
    patch_size: Union[int, Sequence[int]], coords: Sequence[int]
) -> Tuple[slice]:
    """
    Create a patch slice from patch size and coordinates.

    Parameters
    ----------
        patch_size (Union[int, Sequence[int]]): One- or multidimensional patch size.
        coords (Sequence[int]): Coordinates for creating patches.

    Returns
    -------
        (tuple): Patches at all provided coordinates.
    """

    if isinstance(patch_size, int):
        patch_size = (patch_size,)
    if isinstance(coords, int):
        coords = (coords,)

    patch_size = np.array(patch_size)
    coords = tuple(coords)

    if len(patch_size) == 1 and len(coords) != 1:
        patch_size = tuple(patch_size for _ in coords)
    elif patch_size.ndim != 1:
        raise ValueError("patch_size has to be either a scalar or a 1d-sequence")
    elif len(patch_size) != len(coords):
        raise ValueError(
            "patch_size sequence length does not match coords length"
            f" (len(patch_size) != len(coords))"
        )
    # make sure that each element in tuple is integer
    patch_size = tuple(int(patch_size_dim) for patch_size_dim in patch_size)

    patch_slice = [
        slice(coord, coord + patch_size_dim)
        for coord, patch_size_dim in zip(coords, patch_size)
    ]

    return tuple(patch_slice)


def get_nr_patches(
    patch_size: Union[int, Sequence[int]], shape: Tuple[int, ...], overlap: bool = False
) -> int:
    """
    Get number of patches for given shape.

    Parameters
    ----------
        patch_size (Union[int, Sequence[int]]): One- or multidimensional patch size.
        shape (shape: Tuple[int, ...]): The image shape.
        overlap (bool): Indicates whether overlapping patches is used or not.

    Returns
    -------
        (integer): Number of patches that fit into the image.
    """

    if isinstance(patch_size, int):
        patch_size = (patch_size,)
    patch_size = np.array(patch_size)

    if len(patch_size) == 1 and len(shape) != 1:
        patch_size = tuple(patch_size for _ in shape)
    elif patch_size.ndim != 1:
        raise ValueError("patch_size has to be either a scalar or a 1d-sequence")
    elif len(patch_size) != len(shape):
        raise ValueError(
            "patch_size sequence length does not match shape length"
            f" (len(patch_size) != len(shape))"
        )
    patch_size = tuple(patch_size)

    return np.prod(shape) // np.prod(patch_size)


def _pad_array(
    arr: np.array,
    pad_width: Union[int, Sequence[int], Sequence[Tuple[int]]],
    mode: str,
    padded_axes: Sequence[int],
) -> np.array:
    """
    Pad an array according to the mode.

    Parameters
    ----------
        arr (np.array): Array to pad.
        pad_width (Union[int, Sequence[int], Sequence[Tuple[int]]]): The size of the padding.
        mode (string): numpy.pad mode (see https://numpy.org/doc/stable/reference/generated/numpy.pad.html)
        padded_axes (Sequence[int]): Indices of axes to pad.

    Returns
    -------
        (np.array): Padded array.
    """

    assert (
        len(padded_axes) <= arr.ndim
    ), "Cannot pad more axes than array has dimensions"

    if isinstance(pad_width, Sequence):
        assert len(pad_width) == len(
            padded_axes
        ), "pad_width and padded_axes have different lengths"
        for p in pad_width:
            if isinstance(p, Tuple):
                assert len(p) == 2, "Elements in pad_width need to have length 2"

    pad_width_list = []

    for ax in range(arr.ndim):
        if ax not in padded_axes:
            pad_width_list.append((0, 0))
        elif isinstance(pad_width, int):
            pad_width_list.append((pad_width, pad_width))
        elif isinstance(pad_width[[p for p in padded_axes].index(ax)], int):
            pad_width_list.append(
                (
                    pad_width[[p for p in padded_axes].index(ax)],
                    pad_width[[p for p in padded_axes].index(ax)],
                )
            )
        else:
            pad_width_list.append(pad_width[[p for p in padded_axes].index(ax)])

    arr_pad = np.pad(arr, pad_width_list, mode=mode)

    return arr_pad


def _unpad_array(
    arr: np.array,
    pad_width: Union[int, Sequence[int], Sequence[Tuple[int]]],
    padded_axes: Sequence[int],
):
    """
    Remove padding from the array.

    Parameters
    ----------
        arr (np.array): A numpy array of the input to be unpaded.
        pad_witdh (Union[int, Sequence[int], Sequence[Tuple[int]]]): The width of the padding for the different
        dimensions.
        padded_axes (Sequence[int]): The axes for padding.

    Returns
    -------
        np.array: The unpadded array.

    """

    assert (
        len(padded_axes) <= arr.ndim
    ), "Cannot unpad more axes than array has dimensions"

    if isinstance(pad_width, Sequence):
        assert len(pad_width) == len(
            padded_axes
        ), "pad_width and padded_axes have different lengths"
        for p in pad_width:
            if isinstance(p, Tuple):
                assert len(p) == 2, "Elements in pad_width need to have length 2"

    unpad_slice = []
    for ax in range(arr.ndim):
        if ax not in padded_axes:
            unpad_slice.append(slice(None))
        elif isinstance(pad_width, int):
            unpad_slice.append(slice(pad_width, arr.shape[ax] - pad_width))
        elif isinstance(pad_width[[p for p in padded_axes].index(ax)], int):
            unpad_slice.append(
                slice(
                    pad_width[[p for p in padded_axes].index(ax)],
                    arr.shape[ax] - pad_width[[p for p in padded_axes].index(ax)],
                )
            )
        else:
            unpad_slice.append(
                slice(
                    pad_width[[p for p in padded_axes].index(ax)][0],
                    arr.shape[ax] - pad_width[[p for p in padded_axes].index(ax)][1],
                )
            )
    return arr[tuple(unpad_slice)]


def expand_attribution_channel(a_batch: np.ndarray, x_batch: np.ndarray):
    """
    Expand additional channel dimension(s) for attributions if needed.

    Parameters
    ----------
        x_batch (np.ndarray): A np.ndarray which contains the input data that are explained.
        a_batch (np.ndarray): A Union[np.ndarray, None] which contains pre-computed attributions i.e., explanations.

    Returns
    -------
        (np.ndarray): A x_batch with dimensions matching those of a_batch.
    """
    if a_batch.shape[0] != x_batch.shape[0]:
        raise ValueError(
            f"a_batch and x_batch must have same number of batches ({a_batch.shape[0]} != {x_batch.shape[0]})"
        )
    if a_batch.ndim > x_batch.ndim:
        raise ValueError(
            f"a must not have greater ndim than x ({a_batch.ndim} > {x_batch.ndim})"
        )

    if a_batch.ndim == x_batch.ndim:
        return a_batch
    else:
        attr_axes = infer_attribution_axes(a_batch, x_batch)

        # TODO: Infer_attribution_axes currently returns dimensions w/o batch dimension.
        attr_axes = [a + 1 for a in attr_axes]
        expand_axes = [a for a in range(1, x_batch.ndim) if a not in attr_axes]

        return np.expand_dims(a_batch, axis=tuple(expand_axes))


def infer_attribution_axes(a_batch: np.ndarray, x_batch: np.ndarray) -> Sequence[int]:
    """
    Infers the axes in x_batch that are covered by a_batch.

    Parameters
    ----------
        x_batch (np.ndarray): A np.ndarray which contains the input data that are explained.
        a_batch (np.ndarray): A Union[np.ndarray, None] which contains pre-computed attributions i.e., explanations.

    Returns
    -------
        (np.ndarray): The axes inferred.
    """
    # TODO: Adapt for batched processing.

    if a_batch.shape[0] != x_batch.shape[0]:
        raise ValueError(
            f"a_batch and x_batch must have same number of batches ({a_batch.shape[0]} != {x_batch.shape[0]})"
        )

    if a_batch.ndim > x_batch.ndim:
        raise ValueError(
            "Attributions need to have <= dimensions than inputs, but {} > {}".format(
                a_batch.ndim, x_batch.ndim
            )
        )

    # TODO: We currently assume here that the batch axis is not carried into the perturbation functions.
    a_shape = [s for s in np.shape(a_batch)[1:] if s != 1]
    x_shape = [s for s in np.shape(x_batch)[1:]]

    if a_shape == x_shape:
        return np.arange(0, len(x_shape))

    # One attribution value per sample
    if len(a_shape) == 0:
        return np.array([])

    x_subshapes = [
        [x_shape[i] for i in range(start, start + len(a_shape))]
        for start in range(0, len(x_shape) - len(a_shape) + 1)
    ]
    if x_subshapes.count(a_shape) < 1:

        # Check that attribution dimensions are (consecutive) subdimensions of inputs
        raise ValueError(
            "Attribution dimensions are not (consecutive) subdimensions of inputs:  "
            "inputs were of shape {} and attributions of shape {}".format(
                x_batch.shape, a_batch.shape
            )
        )
    elif x_subshapes.count(a_shape) > 1:

        # Check that attribution dimensions are (unique) subdimensions of inputs.
        # Consider potentially expanded dims in attributions.

        if a_batch.ndim == x_batch.ndim and len(a_shape) < a_batch.ndim:
            a_subshapes = [
                [np.shape(a_batch)[1:][i] for i in range(start, start + len(a_shape))]
                for start in range(0, len(np.shape(a_batch)[1:]) - len(a_shape) + 1)
            ]
            if a_subshapes.count(a_shape) == 1:

                # Inferring channel shape.
                for dim in range(len(np.shape(a_batch)[1:]) + 1):
                    if a_shape == np.shape(a_batch)[1:][dim:]:
                        return np.arange(dim, len(np.shape(a_batch)[1:]))
                    if a_shape == np.shape(a_batch)[1:][:dim]:
                        return np.arange(0, dim)

            raise ValueError(
                "Attribution axes could not be inferred for inputs of "
                "shape {} and attributions of shape {}".format(
                    x_batch.shape, a_batch.shape
                )
            )

        raise ValueError(
            "Attribution dimensions are not unique subdimensions of inputs:  "
            "inputs were of shape {} and attributions of shape {}."
            "Please expand attribution dimensions for a unique solution".format(
                x_batch.shape, a_batch.shape
            )
        )
    else:
        # Infer attribution axes.
        for dim in range(len(x_shape) + 1):
            if a_shape == x_shape[dim:]:
                return np.arange(dim, len(x_shape))
            if a_shape == x_shape[:dim]:
                return np.arange(0, dim)

    raise ValueError(
        "Attribution axes could not be inferred for inputs of "
        "shape {} and attributions of shape {}".format(x_batch.shape, a_batch.shape)
    )


def expand_indices(
    arr: np.array,
    indices: Union[int, Sequence[int], Tuple[np.array], Tuple[slice]],
    indexed_axes: Sequence[int],
) -> Tuple:
    """
    Expands indices to fit array shape. Returns expanded indices.
        --> if indices are a sequence of ints, they are interpreted as indices to the flattened arr,
            and subsequently expanded
        --> if indices contains only slices and 1d sequences for arr, everything is interpreted as slices
        --> if indices contains already expanded indices, they are returned as is

    Parameters
    ----------
        arr (np.array): The input to the expanded.
        indices (Union[int, Sequence[int], Tuple[np.array], Tuple[slice]]): A list of indices.
        indexed_axes (Sequence[int]): rRefers to all axes that are not indexed by slice(None).

    Returns
    -------
        (tuple): Expanded indices.
    """
    # TODO: Adapt for batched processing.

    # Handle indexed_axes.
    indexed_axes = np.sort(np.array(indexed_axes))
    asserts.assert_indexed_axes(arr, indexed_axes)

    # Handle indices.
    if isinstance(indices, int):
        expanded_indices = [indices]
    else:
        expanded_indices = []
        for i, idx in enumerate(indices):
            if isinstance(idx, slice) and idx == slice(None):
                pass
            elif isinstance(idx, slice):
                start = idx.start
                end = idx.stop
                step = idx.step
                tmp = np.arange(start, end, step)
                expanded_indices.append(tmp)
            elif isinstance(idx, np.ndarray):
                expanded_indices.append(idx)
            else:
                try:
                    expanded_indices.append(int(idx))
                except:
                    raise ValueError("Unsupported type of indices.")

    # Check if unraveling is needed.
    if np.all([isinstance(idx, int) for idx in expanded_indices]):
        expanded_indices = np.unravel_index(
            expanded_indices, tuple([arr.shape[i] for i in indexed_axes])
        )
    elif not np.all(
        [
            isinstance(idx, np.ndarray) and idx.ndim == len(expanded_indices)
            for idx in expanded_indices
        ]
    ):
        # Meshgrid sliced axes to account for correct slicing. Correct switched first two axes by meshgrid
        print(expanded_indices)
        expanded_indices = [
            np.swapaxes(idx, 0, 1) if idx.ndim > 1 else idx
            for idx in np.meshgrid(*expanded_indices)
        ]

    # Handle case of 1D indices.
    if np.all([isinstance(idx, int) for idx in expanded_indices]):
        expanded_indices = [np.array(expanded_indices)]

    # Cast to list so item assignment works.
    expanded_indices = list(expanded_indices)

    if indexed_axes.size != len(expanded_indices):
        raise ValueError("indices dimension doesn't match indexed_axes")

    # Ensure array dimensions are kept when indexing.
    # Expands dimensions of each element in expanded_indices depending on the number of elements.
    for i in range(len(expanded_indices)):
        if expanded_indices[i].ndim != len(expanded_indices):
            expanded_indices[i] = np.expand_dims(
                expanded_indices[i],
                axis=tuple(range(len(expanded_indices) - expanded_indices[i].ndim)),
            )

    # Buffer with None-slices if indices index the last axes.
    for i in range(0, indexed_axes[0]):
        expanded_indices = slice(None), *expanded_indices

    return tuple(expanded_indices)


def get_leftover_shape(arr: np.array, axes: Sequence[int]) -> Tuple:
    """
    Gets the shape of the arr dimensions not included in axes.

    Parameters
    ----------
        arr (np.array): The input to the expanded.
        axes (Sequence[int]): A sequence of ints containing the axes.

    Returns
    -------
        leftover_shape (Tuple): The leftover shape.
    """

    # TODO: Adapt for batched processing.
    axes = np.sort(np.array(axes))
    asserts.assert_indexed_axes(arr, axes)

    leftover_shape = tuple([arr.shape[i] for i in range(arr.ndim) if i not in axes])
    return leftover_shape


def offset_coordinates(indices: list, offset: tuple, img_shape: tuple):
    """
    Checks if offset coordinates are within the image frame.
        Adapted from: https://github.com/tleemann/road_evaluation.

    Parameters
    ----------
        indices (list): List of indices to be offset.
        offset (tuple): Offset for the coordinates, e.g. offset (1,1) adds 1 to both coordinates.
        img_shape (tuple): Image shape in (channels, height, width) format.

    Returns
         (list): Offset coordinates for valid indices and the list of booleans which identifies valid ids.
    """
    x = indices // img_shape[2]
    y = indices % img_shape[2]
    x += offset[0]
    y += offset[1]
    valid = ~((x < 0) | (y < 0) | (x >= img_shape[1]) | (y >= img_shape[2]))
    off_coords = indices + offset[0] * img_shape[2] + offset[1]
    return off_coords[valid], valid


def calculate_auc(values: np.array, dx: int = 1.0):
    """
    Calculate area under the curve using the composite trapezoidal rule.

    Parameters
    ----------
        values (np.array): Input array.
        dx (integer): The spacing between sample points. The default is 1.

    Returns
    -------
        np.array: Definite integral of values.
    """
    return np.trapz(np.array(values), dx=dx)<|MERGE_RESOLUTION|>--- conflicted
+++ resolved
@@ -324,30 +324,13 @@
     -------
         model (ModelInterface): A wrapped ModelInterface model.
     """
-<<<<<<< HEAD
-    if isinstance(model, tf.keras.Model):
-        return TensorFlowModel(
-            model=model,
-            channel_first=channel_first,
-            softmax=softmax,
-            model_predict_kwargs=model_predict_kwargs,
-        )
-    if isinstance(model, torch.nn.modules.module.Module):
-        return PyTorchModel(
-            model=model,
-            channel_first=channel_first,
-            softmax=softmax,
-            device=device,
-            model_predict_kwargs=model_predict_kwargs,
-        )
-=======
     if util.find_spec("tensorflow"):
         if isinstance(model, tf.keras.Model):
             return TensorFlowModel(
                 model=model,
                 channel_first=channel_first,
                 softmax=softmax,
-                predict_kwargs=predict_kwargs,
+                model_predict_kwargs=model_predict_kwargs,
             )
     if util.find_spec("torch"):
         if isinstance(model, torch.nn.modules.module.Module):
@@ -356,9 +339,8 @@
                 channel_first=channel_first,
                 softmax=softmax,
                 device=device,
-                predict_kwargs=predict_kwargs,
-            )
->>>>>>> a70474a2
+                model_predict_kwargs=model_predict_kwargs,
+            )
     raise ValueError(
         "Model needs to be tf.keras.Model or torch.nn.modules.module.Module."
     )
