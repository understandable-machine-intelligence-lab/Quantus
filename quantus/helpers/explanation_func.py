--- conflicted
+++ resolved
@@ -7,15 +7,9 @@
 from importlib import util
 import cv2
 import warnings
-<<<<<<< HEAD
-=======
-
-import torch
-
 from .utils import *
 from .normalise_func import *
 from ..helpers import __EXTRAS__
->>>>>>> cd9aadbf
 
 if util.find_spec("torch"):
     import torch
@@ -360,16 +354,11 @@
         # Update the tensor with values per input x.
         for i in range(explanation.shape[0]):
             constant_value = get_baseline_value(
-<<<<<<< HEAD
                 choice=kwargs["constant_value"], arr=inputs[i]
-=======
-                choice=kwargs["constant_value"], img=inputs[i], nr_channels=kwargs.get("nr_channels", 3)
->>>>>>> cd9aadbf
-            )
-            exp = np.full(
-                explanation[0].shape, fill_value=constant_value[:, None, None]
-            )
-            explanation[i] = torch.from_numpy(exp)
+            )
+            explanation[i] = torch.Tensor().new_full(
+                size=explanation[0].shape, fill_value=constant_value
+            )
 
     else:
         raise KeyError(
