--- conflicted
+++ resolved
@@ -262,23 +262,12 @@
     float
         The similarity score.
     """
-<<<<<<< HEAD
-    max_val = np.max(np.abs(np.concatenate([a, b])))
-    data_range = 1. if max_val <= 1. else 255.
-
-    return skimage.metrics.structural_similarity(
-        im1=a,
-        im2=b,
-        win_size=kwargs.get("win_size"),
-        data_range=data_range,
-=======
     max_point, min_point = np.max(np.concatenate([a, b])), np.min(
         np.concatenate([a, b])
     )
     data_range = float(np.abs(max_point - min_point))
     return skimage.metrics.structural_similarity(
         im1=a, im2=b, win_size=kwargs.get("win_size", None), data_range=data_range
->>>>>>> 6d3d5f08
     )
 
 
