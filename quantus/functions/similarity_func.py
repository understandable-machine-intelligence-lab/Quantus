--- conflicted
+++ resolved
@@ -272,11 +272,7 @@
     return scipy.spatial.distance.cosine(u=a, v=b)
 
 
-<<<<<<< HEAD
-def ssim(a: np.array, b: np.array, batched: bool = False, **kwargs) -> float:
-=======
 def ssim(a: np.array, b: np.array, batched: bool = False, **kwargs) -> Union[float, List[float]]:
->>>>>>> 04420476
     """
     Calculate Structural Similarity Index Measure of two images (or explanations).
 
