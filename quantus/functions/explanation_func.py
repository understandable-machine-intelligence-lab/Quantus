--- conflicted
+++ resolved
@@ -409,6 +409,8 @@
                 inputs=inputs,
                 target=targets,
                 baselines=kwargs.get("baseline", torch.zeros_like(inputs)),
+                n_steps=10,
+                method="riemann_trapezoid",
             )
         )
 
@@ -461,7 +463,6 @@
         if isinstance(method_kwargs["layer"], str):
             method_kwargs["layer"] = eval(method_kwargs["layer"])
 
-<<<<<<< HEAD
         attr_func = eval(method)
 
         if method != "LayerActivation":
@@ -472,10 +473,6 @@
             explanation = attr_func(model, **method_kwargs).attribute(
                 inputs=inputs
             )
-=======
-        explanation = LayerGradCam(model, layer=kwargs["gc_layer"]).attribute(
-                inputs=inputs, target=targets)
->>>>>>> ac4601d8
 
         if "interpolate" in kwargs:
             if isinstance(kwargs["interpolate"], tuple):
