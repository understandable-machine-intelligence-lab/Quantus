--- conflicted
+++ resolved
@@ -28,10 +28,7 @@
     float:
         A floating point, raning [0, inf].
     """
-<<<<<<< HEAD
     assert (a >= 0).all(), "Entropy computation requires non-negative attributions"
-=======
->>>>>>> 6b324dd4
 
     if len(x.shape) == 1:
         newshape = np.prod(x.shape)
@@ -42,43 +39,24 @@
 
     return scipy.stats.entropy(pk=a)
 
-<<<<<<< HEAD
-def discrete_entropy(a: np.array, x: np.array, **kwargs) -> float:
-    """
-    Calculate discrete entropy of explanations with n_bins equidistant spaced bins
-=======
-
 def gini_coeffiient(a: np.array, x: np.array, **kwargs) -> float:
     """
     Calculate Gini coefficient.
->>>>>>> 6b324dd4
 
     Parameters
     ----------
     a: np.ndarray
-<<<<<<< HEAD
-        Array to calculate entropy on.
-=======
         Array to calculate gini_coeffiient on.
->>>>>>> 6b324dd4
     x: np.ndarray
         Array to compute shape.
     kwargs: optional
-            Keyword arguments.
-<<<<<<< HEAD
-        n_bins: int
-            Number of bins. default is 100.
-=======
->>>>>>> 6b324dd4
+        Keyword arguments.
 
     Returns
     -------
     float:
-<<<<<<< HEAD
-        Discrete Entropy.
-=======
         A floating point, ranging [0, 1].
->>>>>>> 6b324dd4
+    
     """
 
     if len(x.shape) == 1:
@@ -86,11 +64,6 @@
     else:
         newshape = np.prod(x.shape[1:])
 
-<<<<<<< HEAD
-    a = np.array(np.reshape(a, newshape), dtype=np.float64) / np.sum(np.abs(a))
-
-    return scipy.stats.entropy(pk=a)
-=======
     a = np.array(np.reshape(a, newshape), dtype=np.float64)
     a += 0.0000001
     a = np.sort(a)
@@ -98,4 +71,32 @@
         a.shape[0] * np.sum(a)
     )
     return score
->>>>>>> 6b324dd4
+
+def discrete_entropy(a: np.array, x: np.array, **kwargs) -> float:
+    """
+    Calculate discrete entropy of explanations with n_bins equidistant spaced bins
+    Parameters
+    ----------
+    a: np.ndarray
+        Array to calculate entropy on.
+    x: np.ndarray
+        Array to compute shape.
+    n_bins: int
+        Number of bins. default is 100.
+    kwargs: optional
+        Keyword arguments.
+    
+    Returns
+    -------
+    float:
+        Discrete Entropy.
+    """
+
+    if len(x.shape) == 1:
+        newshape = np.prod(x.shape)
+    else:
+        newshape = np.prod(x.shape[1:])
+
+    a = np.array(np.reshape(a, newshape), dtype=np.float64) / np.sum(np.abs(a))
+
+    return scipy.stats.entropy(pk=a)