[tox]
<<<<<<< HEAD
requires = tox>=4.4.1
env_list = py{38,39,310}
isolated_build = true
=======
requires = tox>=4
env_list = py{38,39,310}
skip_missing_interpreters = true
>>>>>>> 5a52d1d5

[gh-actions]
python =
    3.8: py38
    3.9: py39
    3.10: py310

[testenv]
description = run the tests with {basepython}
<<<<<<< HEAD
passenv =
    TF_XLA_FLAGS
=======
passenv = TF_XLA_FLAGS
>>>>>>> 5a52d1d5
deps = -rrequirements_test.txt
commands = pytest -s -v {posargs}

[testenv:coverage]
description = run the tests with coverage
commands = pytest --cov-report term --cov-report html:htmlcov --cov-report xml --cov=quantus {posargs}

[testenv:lint]
description = check the code style
deps = flake8
commands =
    flake8 . --count --select=E9,F63,F7,F82 --show-source --statistics {posargs}
    flake8 . --count --exit-zero --max-complexity=10 --max-line-length=127 --statistics {posargs}

[testenv:type]
description = run type checking
deps = mypy==0.982
commands = python -m mypy quantus {posargs}

[testenv:docs]
description = invoke sphinx-build to build the HTML docs
deps = -rdocs/requirements_sphinx.txt
commands =
    sphinx-apidoc -o docs/source/docs_api quantus --module-first --separate --force
    sphinx-build -M html docs/source docs/build

[testenv:dev]
description = generate a DEV environment, that has all project libraries
basepython = python3.9
usedevelop = True
<<<<<<< HEAD
commands =

[testenv:tf_only]
description = only TF is installed
deps = -rrequirements.txt
       tensorflow >= 2.12.0; sys_platform != "darwin"
       tensorflow_macos >= 2.12.0; sys_platform == "darwin"
       pytest
commands = pytest -s -v --noconftest {posargs} tests/test_partial_installation.py::test_only_tensorflow_installed

[testenv:torch_only]
description = only Torch is installed
deps = -rrequirements.txt
       torch>=1.13.1
       torchvision>=0.15.1
       captum> = 0.6.0
       pytest
commands = pytest -s -v --noconftest {posargs} tests/test_partial_installation.py::test_only_torch_installed


[testenv:tf_nlp]
description = TF for NLP is installed
deps = -rrequirements.txt
       tensorflow >= 2.12.0; sys_platform != "darwin"
       tensorflow_macos >= 2.12.0; sys_platform == "darwin"
       tensorflow_probability >= 0.19.0
       nltk>=3.8.1
       nlpaug
       transformers>=4.26.1
       tokenizers
       pytest

commands = pytest -s -v --noconftest {posargs} tests/test_partial_installation.py::test_transformers_with_tensorflow_installed


[testenv:torch_nlp]
description = Torch for NLP is installed
deps = -rrequirements.txt
       torch>=1.13.1
       captum> = 0.6.0
       nltk>=3.8.1
       nlpaug
       transformers>=4.26.1
       tokenizers
       pytest
commands = pytest -s -v --noconftest {posargs} tests/test_partial_installation.py::test_transformers_with_torch_installed
=======
commands =
>>>>>>> 5a52d1d5
<|MERGE_RESOLUTION|>--- conflicted
+++ resolved
@@ -1,13 +1,8 @@
 [tox]
-<<<<<<< HEAD
-requires = tox>=4.4.1
-env_list = py{38,39,310}
-isolated_build = true
-=======
 requires = tox>=4
 env_list = py{38,39,310}
 skip_missing_interpreters = true
->>>>>>> 5a52d1d5
+isolated_build = true
 
 [gh-actions]
 python =
@@ -17,12 +12,7 @@
 
 [testenv]
 description = run the tests with {basepython}
-<<<<<<< HEAD
-passenv =
-    TF_XLA_FLAGS
-=======
 passenv = TF_XLA_FLAGS
->>>>>>> 5a52d1d5
 deps = -rrequirements_test.txt
 commands = pytest -s -v {posargs}
 
@@ -53,7 +43,6 @@
 description = generate a DEV environment, that has all project libraries
 basepython = python3.9
 usedevelop = True
-<<<<<<< HEAD
 commands =
 
 [testenv:tf_only]
@@ -99,7 +88,4 @@
        transformers>=4.26.1
        tokenizers
        pytest
-commands = pytest -s -v --noconftest {posargs} tests/test_partial_installation.py::test_transformers_with_torch_installed
-=======
-commands =
->>>>>>> 5a52d1d5
+commands = pytest -s -v --noconftest {posargs} tests/test_partial_installation.py::test_transformers_with_torch_installed