[tox]
requires =
    tox>=4.2
<<<<<<< HEAD
    virtualenv>=20.2
env_list =
    lint
    type
    py{310, 39, 38}
skip_missing_interpreters = true
labels =
    test = py310, py39, py38
    static = lint, type
=======
env_list =
    lint
    type
    coverage
    py{310, 39, 38}
skip_missing_interpreters = true
>>>>>>> 3be2c509

[testenv]
description = run the tests with {basepython}
deps =
    -rrequirements_test.txt
pass_env =
    TF_XLA_FLAGS
commands =
    pytest -s -v {posargs}

[testenv:lint]
description = check the code style
deps =
    flake8
commands =
    flake8 . --count --select=E9,F63,F7,F82 --show-source --statistics {posargs}
    flake8 . --count --exit-zero --max-complexity=10 --max-line-length=127 --statistics {posargs}

[testenv:type]
description = run type checking
deps =
    mypy==0.982
commands =
<<<<<<< HEAD
    mypy {toxinidir}/quantus {posargs}

[testenv:coverage]
description = run the tests with coverage
deps =
    {[testenv]deps}
    coverage[toml]
    pytest-cov
commands =
    pytest --cov-report term --cov-report html:htmlcov --cov-report xml --cov=quantus {posargs}

[testenv:docs]
description = invoke sphinx-build to build the HTML docs
deps =
    -rdocs/requirements_sphinx.txt
commands =
    sphinx-apidoc -o {toxinidir}/docs/source/docs_api quantus --module-first --separate --force
    sphinx-build -M html {toxinidir}/docs/source docs/build

[testenv:dev]
description = generate a DEV environment, that has all project libraries
base_python = python3.10
package = editable
deps =
    {[testenv]deps}
    black
    pre_commit
=======
    mypy quantus {posargs}

[testenv:coverage]
description = run the tests with coverage
deps =
    {[testenv]deps}
    coverage[toml]
    pytest_cov
commands =
    pytest --cov-report term --cov-report html:htmlcov --cov-report xml --cov=quantus {posargs}

[testenv:dev]
description = generate a DEV environment, that has all project libraries
base_python = python3.9
package = editable
deps =
    {[testenv:coverage]deps}
    {[testenv:lint]deps}
    {[testenv:type]deps}
    {[testenv]deps}
>>>>>>> 3be2c509
    pytest_sugar
    pytest_xdist
commands =

<<<<<<< HEAD
[testenv:tf_only]
description = only TF is installed
deps =
    -rrequirements.txt
    pytest
    tensorflow>=2.12;sys_platform != "darwin"
    tensorflow_macos>=2.12;sys_platform == "darwin"
commands =
    pytest -s -v {posargs} {toxinidir}/tests/test_installation_extras.py::test_base_tf_installation

[testenv:torch_only]
description = only Torch is installed
deps =
    -rrequirements.txt
    captum>=0.6
    pytest
    torch>=1.13.1
    torchvision>=0.15.1
commands =
    pytest -s -v {posargs} {toxinidir}/tests/test_installation_extras.py::test_base_torch_installation

[testenv:tf_nlp]
description = TF for NLP is installed
deps =
    -rrequirements.txt
    nlpaug
    nltk>=3.8.1
    pytest
    tensorflow>=2.12;sys_platform != "darwin"
    tensorflow_macos>=2.12;sys_platform == "darwin"
    tensorflow_probability>=0.19
    tokenizers
    transformers>=4.26.1
commands =
    pytest -s -v {posargs} {toxinidir}/tests/test_installation_extras.py::test_tf_nlp_installation

[testenv:torch_nlp]
description = Torch for NLP is installed
deps =
    -rrequirements.txt
    captum>=0.6
    nlpaug
    nltk>=3.8.1
    pytest
    tokenizers
    torch>=1.13.1
    transformers>=4.26.1
commands =
    pytest -s -v {posargs} {toxinidir}/tests/test_installation_extras.py::test_torch_nlp_installation

[gh-actions]
python =
    3.8: py38
    3.9: py39
    3.10: py310
=======
[gh]
python =
    3.8 = py38
    3.9 = py39
    3.10 = py310, lint, type, coverage
>>>>>>> 3be2c509
<|MERGE_RESOLUTION|>--- conflicted
+++ resolved
@@ -1,24 +1,9 @@
 [tox]
 requires =
     tox>=4.2
-<<<<<<< HEAD
-    virtualenv>=20.2
 env_list =
-    lint
-    type
     py{310, 39, 38}
 skip_missing_interpreters = true
-labels =
-    test = py310, py39, py38
-    static = lint, type
-=======
-env_list =
-    lint
-    type
-    coverage
-    py{310, 39, 38}
-skip_missing_interpreters = true
->>>>>>> 3be2c509
 
 [testenv]
 description = run the tests with {basepython}
@@ -42,35 +27,6 @@
 deps =
     mypy==0.982
 commands =
-<<<<<<< HEAD
-    mypy {toxinidir}/quantus {posargs}
-
-[testenv:coverage]
-description = run the tests with coverage
-deps =
-    {[testenv]deps}
-    coverage[toml]
-    pytest-cov
-commands =
-    pytest --cov-report term --cov-report html:htmlcov --cov-report xml --cov=quantus {posargs}
-
-[testenv:docs]
-description = invoke sphinx-build to build the HTML docs
-deps =
-    -rdocs/requirements_sphinx.txt
-commands =
-    sphinx-apidoc -o {toxinidir}/docs/source/docs_api quantus --module-first --separate --force
-    sphinx-build -M html {toxinidir}/docs/source docs/build
-
-[testenv:dev]
-description = generate a DEV environment, that has all project libraries
-base_python = python3.10
-package = editable
-deps =
-    {[testenv]deps}
-    black
-    pre_commit
-=======
     mypy quantus {posargs}
 
 [testenv:coverage]
@@ -91,19 +47,17 @@
     {[testenv:lint]deps}
     {[testenv:type]deps}
     {[testenv]deps}
->>>>>>> 3be2c509
     pytest_sugar
     pytest_xdist
 commands =
 
-<<<<<<< HEAD
 [testenv:tf_only]
 description = only TF is installed
 deps =
     -rrequirements.txt
     pytest
-    tensorflow>=2.12;sys_platform != "darwin"
-    tensorflow_macos>=2.12;sys_platform == "darwin"
+    tensorflow>=2.12; sys_platform != "darwin"
+    tensorflow_macos>=2.12; sys_platform == "darwin"
 commands =
     pytest -s -v {posargs} {toxinidir}/tests/test_installation_extras.py::test_base_tf_installation
 
@@ -125,11 +79,11 @@
     nlpaug
     nltk>=3.8.1
     pytest
-    tensorflow>=2.12;sys_platform != "darwin"
-    tensorflow_macos>=2.12;sys_platform == "darwin"
     tensorflow_probability>=0.19
     tokenizers
     transformers>=4.26.1
+    tensorflow>=2.12; sys_platform != "darwin"
+    tensorflow_macos>=2.12; sys_platform == "darwin"
 commands =
     pytest -s -v {posargs} {toxinidir}/tests/test_installation_extras.py::test_tf_nlp_installation
 
@@ -152,10 +106,9 @@
     3.8: py38
     3.9: py39
     3.10: py310
-=======
+
 [gh]
 python =
     3.8 = py38
     3.9 = py39
-    3.10 = py310, lint, type, coverage
->>>>>>> 3be2c509
+    3.10 = py310, lint, type, coverage